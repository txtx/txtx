--- conflicted
+++ resolved
@@ -76,7 +76,6 @@
             package_uuid,
             manual,
             runtime_ctx,
-<<<<<<< HEAD
         );
         let evaluated_inputs = match evaluated_inputs_res {
             Ok(evaluated_inputs) => evaluated_inputs,
@@ -84,18 +83,15 @@
                 todo!("build input evaluation diagnostic: {}", e)
             }
         };
-=======
-        )
-        .unwrap(); // todo(lgalabru): return Diagnostic instead
+
+        let execution_result = command_instance
+            .perform_execution(&evaluated_inputs)
+            .unwrap(); // todo(lgalabru): return Diagnostic instead
 
         manual
             .command_inputs_evaluation_results
             .insert(construct_uuid.clone(), evaluated_inputs.clone());
->>>>>>> 3bde06ec
-
-        let execution_result = command_instance
-            .perform_execution(&evaluated_inputs)
-            .unwrap(); // todo(lgalabru): return Diagnostic instead
+
         manual
             .constructs_execution_results
             .insert(construct_uuid, execution_result);
@@ -280,7 +276,6 @@
     let mut fatal_error = false;
 
     for input in inputs.into_iter() {
-<<<<<<< HEAD
         match input.as_object() {
             Some(object_props) => {
                 let mut object_values = HashMap::new();
@@ -330,21 +325,6 @@
                     }
                 }
                 results.insert(input, value);
-=======
-        let Some(expr) = command_instance.get_expressions_from_input(&input)? else {
-            continue;
-        };
-        let value = eval_expression(
-            &expr,
-            dependencies_execution_results,
-            package_uuid,
-            manual,
-            runtime_ctx,
-        );
-        if let Err(ref diag) = value {
-            if let DiagnosticLevel::Error = diag.level {
-                fatal_error = true;
->>>>>>> 3bde06ec
             }
         }
     }
