--- conflicted
+++ resolved
@@ -3,14 +3,10 @@
     sync::{mpsc::Sender, Arc, RwLock},
 };
 
-<<<<<<< HEAD
 use crate::{
     types::{Manual, RuntimeContext},
     EvalEvent,
 };
-=======
-use crate::types::{Manual, RuntimeContext};
->>>>>>> ab25227a
 use daggy::{Dag, NodeIndex, Walker};
 use txtx_addon_kit::{
     hcl::expr::{BinaryOperator, Expression, UnaryOperator},
@@ -26,18 +22,9 @@
     uuid::Uuid,
 };
 
-<<<<<<< HEAD
 pub fn order_dependent_nodes(start_node: NodeIndex, graph: Dag<Uuid, u32, u32>) -> Vec<NodeIndex> {
     let mut nodes_to_visit = VecDeque::new();
     let mut visited_nodes_to_process = Vec::new();
-=======
-pub fn order_dependent_nodes(
-    start_node: NodeIndex,
-    graph: Dag<Uuid, u32, u32>,
-) -> BTreeSet<NodeIndex> {
-    let mut nodes_to_visit = VecDeque::new();
-    let mut visited_nodes_to_process = BTreeSet::new();
->>>>>>> ab25227a
 
     nodes_to_visit.push_front(start_node);
     while let Some(node) = nodes_to_visit.pop_front() {
@@ -46,7 +33,6 @@
             nodes_to_visit.push_back(child);
         }
         // Mark node as visited
-<<<<<<< HEAD
         visited_nodes_to_process.push(node);
     }
 
@@ -54,15 +40,6 @@
 }
 
 pub fn order_nodes(root_node: NodeIndex, graph: Dag<Uuid, u32, u32>) -> Vec<NodeIndex> {
-=======
-        visited_nodes_to_process.insert(node);
-    }
-
-    visited_nodes_to_process
-}
-
-pub fn order_nodes(root_node: NodeIndex, graph: Dag<Uuid, u32, u32>) -> BTreeSet<NodeIndex> {
->>>>>>> ab25227a
     let mut nodes_to_visit = VecDeque::new();
     let mut visited_nodes_to_process = Vec::new();
 
@@ -82,13 +59,7 @@
         visited_nodes_to_process.push(node);
     }
 
-<<<<<<< HEAD
     visited_nodes_to_process.remove(0); // remove root
-    visited_nodes_to_process
-}
-=======
-    visited_nodes_to_process.remove(&root_node);
->>>>>>> ab25227a
     visited_nodes_to_process
 }
 
@@ -161,26 +132,16 @@
 }
 
 pub fn run_constructs_evaluation(
-<<<<<<< HEAD
     manual: &Arc<RwLock<Manual>>,
     runtime_ctx: &Arc<RwLock<RuntimeContext>>,
     start_node: Option<NodeIndex>,
     eval_tx: Sender<EvalEvent>,
-=======
-    manual: &RwLock<Manual>,
-    runtime_ctx: &RwLock<RuntimeContext>,
-    start_node: Option<NodeIndex>,
->>>>>>> ab25227a
 ) -> Result<(), Diagnostic> {
     match manual.write() {
         Ok(mut manual) => {
             let g = manual.constructs_graph.clone();
 
-<<<<<<< HEAD
             let ordered_nodes_to_process = match start_node {
-=======
-            let visited_nodes_to_process = match start_node {
->>>>>>> ab25227a
                 Some(start_node) => {
                     // if we are walking the graph from a given start node, we only add the
                     // node and its dependents (not its parents) to the nodes we visit.
@@ -287,7 +248,6 @@
                     }
                 }
 
-<<<<<<< HEAD
                 if let Ok(mut state_machine) = command_instance.state.lock() {
                     match state_machine.state() {
                         CommandInstanceStateMachineState::Evaluated => {
@@ -295,22 +255,6 @@
                         }
                         CommandInstanceStateMachineState::Failed
                         | CommandInstanceStateMachineState::AwaitingAsyncRequest => {
-=======
-                let evaluated_inputs_res = perform_inputs_evaluation(
-                    command_instance,
-                    &dependencies_execution_results,
-                    &input_evaluation_results,
-                    package_uuid,
-                    &manual,
-                    runtime_ctx,
-                );
-
-                let evaluated_inputs = match evaluated_inputs_res {
-                    Ok(result) => match result {
-                        CommandInputEvaluationStatus::Complete(result) => result,
-                        CommandInputEvaluationStatus::NeedsUserInteraction => {
-                            nodes_needing_user_interaction.push(node);
->>>>>>> ab25227a
                             continue;
                         }
                         state => {
@@ -613,14 +557,10 @@
 
 pub fn perform_inputs_evaluation(
     command_instance: &CommandInstance,
-<<<<<<< HEAD
     dependencies_execution_results: &HashMap<
         ConstructUuid,
         Result<&CommandExecutionResult, &Diagnostic>,
     >,
-=======
-    dependencies_execution_results: &HashMap<ConstructUuid, &CommandExecutionResult>,
->>>>>>> ab25227a
     input_evaluation_results: &Option<&CommandInputsEvaluationResult>,
     package_uuid: &PackageUuid,
     manual: &Manual,
@@ -636,7 +576,6 @@
             Some(input_evaluation_results) => input_evaluation_results.inputs.get(&input),
             None => None,
         };
-<<<<<<< HEAD
         if let Some(object_props) = input.as_object() {
             // todo(micaiah) - figure out how user-input values work for this branch
             let mut object_values = HashMap::new();
@@ -678,94 +617,6 @@
                     Ok(ExpressionEvaluationStatus::DependencyNotComputed) => {
                         println!("returning early because eval expression needs user interaction");
                         return Ok(CommandInputEvaluationStatus::NeedsUserInteraction);
-=======
-        match input.as_object() {
-            Some(object_props) => {
-                // todo(micaiah) - figure out how user-input values work for this branch
-                let mut object_values = HashMap::new();
-                for prop in object_props.iter() {
-                    if let Some(value) = previously_evaluated_input {
-                        match value.clone() {
-                            Ok(Value::Primitive(p)) => {
-                                object_values.insert(prop.name.to_string(), Ok(p));
-                            }
-                            Ok(Value::Object(obj)) => {
-                                for (k, v) in obj.into_iter() {
-                                    object_values.insert(k, v);
-                                }
-                            }
-                            Err(diag) => {
-                                object_values.insert(prop.name.to_string(), Err(diag));
-                            }
-                        };
-                    }
-
-                    let Some(expr) =
-                        command_instance.get_expression_from_object_property(&input, &prop)?
-                    else {
-                        continue;
-                    };
-                    let value = match eval_expression(
-                        &expr,
-                        dependencies_execution_results,
-                        package_uuid,
-                        manual,
-                        runtime_ctx,
-                    ) {
-                        Ok(ExpressionEvaluationStatus::Complete(result)) => Ok(result),
-                        Err(e) => Err(e),
-                        Ok(ExpressionEvaluationStatus::DependencyNotComputed) => {
-                            println!(
-                                "returning early because eval expression needs user interaction"
-                            );
-                            return Ok(CommandInputEvaluationStatus::NeedsUserInteraction);
-                        }
-                    };
-
-                    if let Err(ref diag) = value {
-                        if let DiagnosticLevel::Error = diag.level {
-                            fatal_error = true;
-                        }
-                    }
-
-                    match value {
-                        Ok(Value::Primitive(p)) => {
-                            object_values.insert(prop.name.to_string(), Ok(p));
-                        }
-                        Ok(Value::Object(obj)) => {
-                            for (k, v) in obj.into_iter() {
-                                object_values.insert(k, v);
-                            }
-                        }
-                        Err(diag) => {
-                            object_values.insert(prop.name.to_string(), Err(diag));
-                        }
-                    };
-                }
-                if !object_values.is_empty() {
-                    results.insert(input, Ok(Value::Object(object_values)));
-                }
-            }
-            None => {
-                let value = if let Some(value) = previously_evaluated_input {
-                    value.clone()
-                } else {
-                    let Some(expr) = command_instance.get_expression_from_input(&input)? else {
-                        continue;
-                    };
-                    match eval_expression(
-                        &expr,
-                        dependencies_execution_results,
-                        package_uuid,
-                        manual,
-                        runtime_ctx,
-                    ) {
-                        Ok(ExpressionEvaluationStatus::Complete(result)) => Ok(result),
-                        Err(e) => Err(e),
-                        Ok(ExpressionEvaluationStatus::DependencyNotComputed) => {
-                            return Ok(CommandInputEvaluationStatus::NeedsUserInteraction);
-                        }
->>>>>>> ab25227a
                     }
                 };
 
