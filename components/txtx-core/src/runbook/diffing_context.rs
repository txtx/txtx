use kit::types::{types::Value, ConstructDid, PackageDid, RunbookId};
use serde::{Deserialize, Serialize};
use similar::{capture_diff_slices, Algorithm, ChangeTag, DiffOp, TextDiff};
use std::{
    collections::HashSet,
    time::{SystemTime, UNIX_EPOCH},
};

use super::{RunbookExecutionContext, RunbookWorkspaceContext};

#[derive(Debug, Clone, Serialize, Deserialize)]
pub struct RunbookExecutionSnapshot {
    /// Organization authoring the workspace
    org: Option<String>,
    /// Workspace where the runbook
    workspace: Option<String>,
    /// Name of the runbook
    name: String,
    /// Keep track of the execution end date
    ended_at: String,
    /// Snapshot of the packages pulled by the runbook
    packages: Vec<PackageSnapshot>,
    /// Snapshot of the signing commands evaluations
    signing_commands: Vec<SigningCommandSnapshot>,
    /// Snapshot of the commands evaluations
    commands: Vec<CommandSnapshot>,
}

impl RunbookExecutionSnapshot {
    pub fn get_command_with_construct_did(&self, construct_did: &ConstructDid) -> &CommandSnapshot {
        for command in self.commands.iter() {
            if command.construct_did.eq(construct_did) {
                return command;
            }
        }
        unreachable!()
    }
}

impl RunbookExecutionSnapshot {
    pub fn new(runbook_id: &RunbookId) -> Self {
        let ended_at = now_as_string();
        Self {
            org: runbook_id.org.clone(),
            workspace: runbook_id.workspace.clone(),
            name: runbook_id.name.clone(),
            ended_at,
            packages: vec![],
            signing_commands: vec![],
            commands: vec![],
        }
    }
}

#[derive(Debug, Clone, Serialize, Deserialize)]
pub struct PackageSnapshot {
    did: PackageDid,
    path: String,
    name: String,
}

#[derive(Debug, Clone, Serialize, Deserialize)]
pub struct SigningCommandSnapshot {
    package_did: PackageDid,
    construct_did: ConstructDid,
    construct_type: String,
    construct_name: String,
    construct_addon: Option<String>,
    construct_path: String,
    downstream_constructs_dids: Vec<ConstructDid>,
    inputs: Vec<CommandInputSnapshot>,
    outputs: Vec<CommandOutputSnapshot>,
}

#[derive(Debug, Clone, Serialize, Deserialize)]
pub struct CommandSnapshot {
    package_did: PackageDid,
    construct_did: ConstructDid,
    construct_type: String,
    construct_name: String,
    construct_path: String,
    construct_addon: Option<String>,
    upstream_constructs_dids: Vec<ConstructDid>,
    inputs: Vec<CommandInputSnapshot>,
    outputs: Vec<CommandOutputSnapshot>,
}

#[derive(Debug, Clone, Serialize, Deserialize)]
pub struct CommandInputSnapshot {
    pub name: String,
    pub value_pre_evaluation: Option<String>,
    pub value_post_evaluation: Value,
    pub critical: bool,
}

#[derive(Debug, Clone, Serialize, Deserialize)]
pub struct CommandOutputSnapshot {
    pub name: String,
    pub value: Value,
    pub signed: bool,
}

#[derive(Debug, Clone)]
pub struct RunbookSnapshotContext {}

impl RunbookSnapshotContext {
    pub fn new() -> Self {
        Self {}
    }

    pub fn snapshot_runbook_execution(
        &self,
        execution_context: &RunbookExecutionContext,
        workspace_context: &RunbookWorkspaceContext,
    ) -> RunbookExecutionSnapshot {
        let mut snapshot = RunbookExecutionSnapshot::new(&workspace_context.runbook_id);

        for (package_id, _) in workspace_context.packages.iter() {
            snapshot.packages.push(PackageSnapshot {
                did: package_id.did(),
                name: package_id.package_name.clone(),
                path: package_id.package_location.to_string(),
            })
        }

        // Signing commands
        for (signing_construct_did, downstream_constructs_dids) in execution_context
            .signing_commands_downstream_dependencies
            .iter()
        {
            let command_instance = execution_context
                .signing_commands_instances
                .get(&signing_construct_did)
                .unwrap();

            let signing_construct_id = workspace_context
                .constructs
                .get(signing_construct_did)
                .unwrap();

            let mut inputs: Vec<CommandInputSnapshot> = vec![];

            // Check if construct is sensitive
            let is_construct_sensitive = false;

            if let Some(inputs_evaluations) = execution_context
                .commands_inputs_evaluations_results
                .get(signing_construct_did)
            {
                for input in command_instance.specification.inputs.iter() {
                    let Some(value) = inputs_evaluations.inputs.get_value(&input.name) else {
                        continue;
                    };
                    let is_input_sensitive = input.sensitive;

                    let _should_values_be_hashed = is_construct_sensitive || is_input_sensitive;

                    let value_pre_evaluation = command_instance
                        .get_expression_from_input(input)
                        .unwrap()
                        .map(|e| e.to_string().trim().to_string());

                    inputs.push(CommandInputSnapshot {
                        name: input.name.clone(),
                        value_pre_evaluation,
                        value_post_evaluation: value.clone(),
                        critical: true,
                    });
                }
            }

            let mut outputs: Vec<CommandOutputSnapshot> = vec![];
            if let Some(outputs_results) = execution_context
                .commands_execution_results
                .get(signing_construct_did)
            {
                for output in command_instance.specification.outputs.iter() {
                    let Some(value) = outputs_results.outputs.get(&output.name) else {
                        continue;
                    };
                    outputs.push(CommandOutputSnapshot {
                        name: output.name.clone(),
                        value: value.clone(),
                        signed: false, // todo
                    });
                }
            }

            let downstream_constructs_dids = downstream_constructs_dids
                .iter()
                .map(|c| c.clone())
                .collect();

            snapshot.signing_commands.push(SigningCommandSnapshot {
                package_did: command_instance.package_id.did(),
                construct_did: signing_construct_did.clone(),
                construct_type: signing_construct_id.construct_type.clone(),
                construct_name: signing_construct_id.construct_name.clone(),
                construct_path: signing_construct_id.construct_location.to_string(),
                construct_addon: None,
                downstream_constructs_dids,
                inputs,
                outputs,
            });
        }

        for construct_did in execution_context.order_for_commands_execution.iter() {
            let command_instance = match execution_context.commands_instances.get(&construct_did) {
                Some(entry) => entry,
                None => {
                    continue;
                }
            };

            let construct_id = workspace_context.constructs.get(construct_did).unwrap();

            let critical = execution_context.signed_commands.contains(construct_did);

            let mut inputs = vec![];
            if let Some(inputs_evaluations) = execution_context
                .commands_inputs_evaluations_results
                .get(construct_did)
            {
                for input in command_instance.specification.inputs.iter() {
                    let Some(value) = inputs_evaluations.inputs.get_value(&input.name) else {
                        continue;
                    };
                    let value_pre_evaluation = command_instance
                        .get_expression_from_input(input)
                        .unwrap()
                        .map(|e| e.to_string().trim().to_string());

                    inputs.push(CommandInputSnapshot {
                        name: input.name.clone(),
                        value_pre_evaluation,
                        value_post_evaluation: value.clone(),
                        critical,
                    });
                }
            }

            let mut outputs: Vec<CommandOutputSnapshot> = vec![];
            if let Some(ref critical_output) = command_instance.specification.create_critical_output
            {
                if let Some(outputs_results) = execution_context
                    .commands_execution_results
                    .get(construct_did)
                {
                    for output in command_instance.specification.outputs.iter() {
                        let Some(value) = outputs_results.outputs.get(&output.name) else {
                            continue;
                        };
                        // This is a major shortcut, we should revisit this approach
                        let value = match value.as_object().map(|o| o.get(critical_output)) {
                            Some(Some(Ok(value))) => value.clone(),
                            _ => Value::null(),
                        };
                        outputs.push(CommandOutputSnapshot {
                            name: output.name.clone(),
                            value: value,
                            signed: true,
                        });
                    }
                }
            }

            let mut upstream_constructs_dids = vec![];
            if let Some(deps) = execution_context
                .signed_commands_upstream_dependencies
                .get(construct_did)
            {
                for construct_did in deps.iter() {
                    if workspace_context.constructs.get(construct_did).is_some() {
                        upstream_constructs_dids.push(construct_did.clone());
                    }
                }
            }

            snapshot.commands.push(CommandSnapshot {
                package_did: command_instance.package_id.did(),
                construct_did: construct_did.clone(),
                construct_type: construct_id.construct_type.clone(),
                construct_name: construct_id.construct_name.clone(),
                construct_path: construct_id.construct_location.to_string(),
                construct_addon: None,
                upstream_constructs_dids,
                inputs,
                outputs,
            });
        }
        snapshot
    }

    pub fn diff(
        &self,
        old: RunbookExecutionSnapshot,
        new: RunbookExecutionSnapshot,
    ) -> Vec<Change> {
        let old_ref = old.clone();
        let new_ref = new.clone();

        let mut visited_constructs = HashSet::new();

        let mut diffs = vec![];
        let empty_string = "".to_string();
        TextDiff::from_lines(&old.name, &new.name);
        diffs.push(evaluated_diff(
            None,
            TextDiff::from_lines(&old.name, &new.name),
            format!("Runbook's name updated"),
            false,
        ));
        diffs.push(evaluated_diff(
            None,
            TextDiff::from_lines(
                old.org.as_ref().unwrap_or(&empty_string),
                &new.org.as_ref().unwrap_or(&empty_string),
            ),
            format!("Runbook's org updated"),
            false,
        ));
        diffs.push(evaluated_diff(
            None,
            TextDiff::from_lines(
                old.workspace.as_ref().unwrap_or(&empty_string),
                new.workspace.as_ref().unwrap_or(&empty_string),
            ),
            format!("Runbook's workspace updated"),
            false,
        ));

        // if changes, we should recompute some temporary ids for packages and constructs
        let mut old_signing_commands = old_ref.signing_commands.clone();
        let mut new_signing_commands = new_ref.signing_commands.clone();

        old_signing_commands.sort_by(|a, b| a.construct_did.cmp(&b.construct_did));
        new_signing_commands.sort_by(|a, b| a.construct_did.cmp(&b.construct_did));

        let old_signing_commands_dids = old_signing_commands
            .iter()
            .map(|c| c.construct_did.to_string())
            .collect::<Vec<_>>();
        let new_signing_commands_dids = new_signing_commands
            .iter()
            .map(|c| c.construct_did.to_string())
            .collect::<Vec<_>>();
        let signing_command_sequence_changes = capture_diff_slices(
            Algorithm::Myers,
            &old_signing_commands_dids,
            &new_signing_commands_dids,
        );
        // println!("Comparing \n{:?}\n{:?}", old_signing_commands_dids, new_signing_commands_dids);

        let mut comparable_signing_constructs_list = vec![];
        for change in signing_command_sequence_changes.iter() {
            match change {
                DiffOp::Equal {
                    old_index,
                    new_index,
                    len,
                } => {
                    for i in 0..*len {
                        comparable_signing_constructs_list.push((old_index + i, new_index + i));
                    }
                }
                DiffOp::Delete {
                    old_index: _,
                    old_len: _,
                    new_index: _,
                } => {
                    // comparable_signing_constructs_list.push((*old_index, *new_index));
                }
                DiffOp::Insert {
                    old_index: _,
                    new_index: _,
                    new_len: _,
                } => {
                    // comparable_signing_constructs_list.push((*old_index, *new_index));
                }
                DiffOp::Replace {
                    old_index: _,
                    old_len: _,
                    new_index: _,
                    new_len: _,
                } => {
                    // comparable_signing_constructs_list.push((*old_index, *new_index));
                }
            }
        }

        for (old_index, new_index) in comparable_signing_constructs_list.into_iter() {
            let (old_signing_command, new_signing_command) = match (
                old_signing_commands.get(old_index),
                new_signing_commands.get(new_index),
            ) {
                (Some(old), Some(new)) => (old, new),
                _ => continue,
            };

            // Construct name
            diffs.push(evaluated_diff(
                Some(old_signing_command.construct_did.clone()),
                TextDiff::from_lines(
                    old_signing_command.construct_name.as_str(),
                    new_signing_command.construct_name.as_str(),
                ),
                format!("Signing command's name updated"),
                false,
            ));

            // Construct path
            diffs.push(evaluated_diff(
                Some(old_signing_command.construct_did.clone()),
                TextDiff::from_lines(
                    old_signing_command.construct_path.as_str(),
                    new_signing_command.construct_path.as_str(),
                ),
                format!("Signing command's path updated"),
                false,
            ));

            // Construct driver
            diffs.push(evaluated_diff(
                Some(old_signing_command.construct_did.clone()),
                TextDiff::from_lines(
                    old_signing_command
                        .construct_addon
                        .as_ref()
                        .unwrap_or(&empty_string),
                    new_signing_command
                        .construct_addon
                        .as_ref()
                        .unwrap_or(&empty_string),
                ),
                format!("Signing command's driver updated"),
                true,
            ));

            // Let's look at the signed constructs
            let mut changes = diff_command_snapshots(
                &old_ref,
                &old_signing_command.downstream_constructs_dids,
                &new_ref,
                &new_signing_command.downstream_constructs_dids,
                &mut visited_constructs,
            );

            diffs.append(&mut changes);
        }
        diffs
    }
}

pub fn diff_command_snapshots(
    old_snapshot: &RunbookExecutionSnapshot,
    old_construct_dids: &Vec<ConstructDid>,
    new_snapshot: &RunbookExecutionSnapshot,
    new_construct_dids: &Vec<ConstructDid>,
    visited_constructs: &mut HashSet<ConstructDid>,
) -> Vec<Change> {
    let empty_string = "".to_string();
    let mut diffs = vec![];

    // Let's look at the signed constructs
    // First: Any new construct?
    let old_signed_commands_dids = old_construct_dids
        .iter()
        .map(|c| c.to_string())
        .collect::<Vec<_>>();
    let new_signed_commands_dids = new_construct_dids
        .iter()
        .map(|c| c.to_string())
        .collect::<Vec<_>>();
    let signed_command_sequence_changes = capture_diff_slices(
        Algorithm::Myers,
        &old_signed_commands_dids,
        &new_signed_commands_dids,
    );

    // println!("Comparing \n{:?}\n{:?}", old_signed_commands_dids, new_signed_commands_dids);

    let mut comparable_signed_constructs_list = vec![];
    for change in signed_command_sequence_changes.iter() {
        match change {
            DiffOp::Equal {
                old_index,
                new_index,
                len,
            } => {
                for i in 0..*len {
                    comparable_signed_constructs_list.push((old_index + i, new_index + i));
                }
            }
            DiffOp::Delete {
                old_index: _,
                old_len: _,
                new_index: _,
            } => {
                // comparable_signed_constructs_list.push((*old_index, *new_index));
            }
            DiffOp::Insert {
                old_index: _,
                new_index: _,
                new_len: _,
            } => {
                // comparable_signed_constructs_list.push((*old_index, *new_index));
            }
            DiffOp::Replace {
                old_index: _,
                old_len: _,
                new_index: _,
                new_len: _,
            } => {
                // comparable_signed_constructs_list.push((*old_index, *new_index));
            }
        }
    }

    for (old_index, new_index) in comparable_signed_constructs_list.into_iter() {
        let (old_construct_did, new_construct_did) = match (
            old_construct_dids.get(old_index),
            new_construct_dids.get(new_index),
        ) {
            (Some(old), Some(new)) => (old, new),
            _ => continue,
        };

        if visited_constructs.contains(old_construct_did) {
            continue;
        }
        visited_constructs.insert(old_construct_did.clone());

        let mut old_command = old_snapshot
            .get_command_with_construct_did(old_construct_did)
            .clone();
        let mut new_command = new_snapshot
            .get_command_with_construct_did(new_construct_did)
            .clone();

        // Construct name
        diffs.push(evaluated_diff(
            Some(old_command.construct_did.clone()),
            TextDiff::from_lines(
                old_command.construct_name.as_str(),
                new_command.construct_name.as_str(),
            ),
            format!("Non-signing command's name updated"),
            false,
        ));

        // Construct path
        diffs.push(evaluated_diff(
            Some(old_command.construct_did.clone()),
            TextDiff::from_lines(
                old_command.construct_path.as_str(),
                new_command.construct_path.as_str(),
            ),
            format!("Non-signing command's path updated"),
            false,
        ));

        // Construct driver
        diffs.push(evaluated_diff(
            Some(old_command.construct_did.clone()),
            TextDiff::from_lines(
                old_command
                    .construct_addon
                    .as_ref()
                    .unwrap_or(&empty_string),
                new_command
                    .construct_addon
                    .as_ref()
                    .unwrap_or(&empty_string),
            ),
            format!("Non-signing command's driver updated"),
            false,
        ));

        old_command.inputs.sort_by(|a, b| a.name.cmp(&b.name));
        new_command.inputs.sort_by(|a, b| a.name.cmp(&b.name));

        // Check inputs
        let old_inputs = old_command
            .inputs
            .iter()
            .map(|i| i.name.to_string())
            .collect::<Vec<_>>();
        let new_inputs = new_command
            .inputs
            .iter()
            .map(|i| i.name.to_string())
            .collect::<Vec<_>>();

        let inputs_sequence_changes =
            capture_diff_slices(Algorithm::Patience, &old_inputs, &new_inputs);

        // println!("Comparing \n{:?}\n{:?}", old_inputs, new_inputs);

        let mut comparable_inputs_list = vec![];
        for change in inputs_sequence_changes.iter() {
            // println!("{:?}", change);
            match change {
                DiffOp::Equal {
                    old_index,
                    new_index,
                    len,
                } => {
                    for i in 0..*len {
                        comparable_inputs_list.push((old_index + i, new_index + i));
                    }
                }
                DiffOp::Delete {
                    old_index: _,
                    old_len: _,
                    new_index: _,
                } => {
                    // comparable_inputs_list.push((*old_index, *new_index));
                }
                DiffOp::Insert {
                    old_index: _,
                    new_index: _,
                    new_len: _,
                } => {
                    // comparable_inputs_list.push((*old_index, *new_index));
                }
                DiffOp::Replace {
                    old_index: _,
                    old_len: _,
                    new_index: _,
                    new_len: _,
                } => {
                    // comparable_inputs_list.push((*old_index, *new_index));
                }
            }
        }
        // println!("{:?}", comparable_inputs_list);

        for (old_index, new_index) in comparable_inputs_list.into_iter() {
            let (old_input, new_input) = match (
                old_command.inputs.get(old_index),
                new_command.inputs.get(new_index),
            ) {
                (Some(old), Some(new)) => (old, new),
                _ => continue,
            };

            // println!("{}:{}", old_input.name, new_input.name);

            // Input name
            diffs.push(evaluated_diff(
                Some(old_command.construct_did.clone()),
                TextDiff::from_lines(old_input.name.as_str(), new_input.name.as_str()),
                format!("Non-signing command's input name updated"),
                false,
            ));

            // Input value_pre_evaluation
            diffs.push(evaluated_diff(
                Some(old_command.construct_did.clone()),
                TextDiff::from_lines(
                    old_input
                        .value_pre_evaluation
                        .as_ref()
                        .unwrap_or(&empty_string),
                    new_input
                        .value_pre_evaluation
                        .as_ref()
                        .unwrap_or(&empty_string),
                ),
                format!("Non-signing command's input value_pre_evaluation updated"),
                true,
            ));
        }

        // Checking the outputs
        let old_outputs = old_command
            .outputs
            .iter()
            .map(|i| i.name.to_string())
            .collect::<Vec<_>>();
        let new_outputs = new_command
            .outputs
            .iter()
            .map(|i| i.name.to_string())
            .collect::<Vec<_>>();

        let outputs_sequence_changes =
            capture_diff_slices(Algorithm::Patience, &old_outputs, &new_outputs);

        // println!("Comparing \n{:?}\n{:?}", old_inputs, new_inputs);

        let mut comparable_outputs_list = vec![];
        for change in outputs_sequence_changes.iter() {
            // println!("{:?}", change);
            match change {
                DiffOp::Equal {
                    old_index,
                    new_index,
                    len,
                } => {
                    for i in 0..*len {
                        comparable_outputs_list.push((old_index + i, new_index + i));
                    }
                }
                DiffOp::Delete {
                    old_index: _,
                    old_len: _,
                    new_index: _,
                } => {
                    // comparable_outputs_list.push((*old_index, *new_index));
                }
                DiffOp::Insert {
                    old_index: _,
                    new_index: _,
                    new_len: _,
                } => {
                    // comparable_outputs_list.push((*old_index, *new_index));
                }
                DiffOp::Replace {
                    old_index: _,
                    old_len: _,
                    new_index: _,
                    new_len: _,
                } => {
                    // comparable_outputs_list.push((*old_index, *new_index));
                }
            }
        }
        // println!("{:?}", comparable_inputs_list);

        for (old_index, new_index) in comparable_outputs_list.into_iter() {
            let (old_output, new_output) = match (
                old_command.outputs.get(old_index),
                new_command.outputs.get(new_index),
            ) {
                (Some(old), Some(new)) => (old, new),
                _ => continue,
            };

            // println!("{}:{}", old_input.name, new_input.name);

            // Output name
            diffs.push(evaluated_diff(
                Some(old_command.construct_did.clone()),
                TextDiff::from_lines(old_output.name.as_str(), new_output.name.as_str()),
                format!("Non-signing command's output name updated"),
                false,
            ));

            // Input value_pre_evaluation
            diffs.push(evaluated_diff(
                Some(new_command.construct_did.clone()),
                TextDiff::from_lines(
                    old_output.value.to_string().as_str(),
                    new_output.value.to_string().as_str(),
                ),
<<<<<<< HEAD
                format!("Signing command's output result updated"),
=======
                format!("Non-signing command's output value_pre_evaluation updated"),
>>>>>>> edae2bb0
                true,
            ));
        }

        let mut changes = diff_command_snapshots(
            old_snapshot,
            &old_command.upstream_constructs_dids,
            new_snapshot,
            &new_command.upstream_constructs_dids,
            visited_constructs,
        );
        diffs.append(&mut changes);
    }
    diffs
}

#[derive(Debug, Clone, Serialize, Deserialize)]
pub struct Change {
    pub critical: bool,
    pub construct_did: Option<ConstructDid>,
    pub label: String,
    pub description: Vec<String>,
}

fn evaluated_diff<'a, 'b, 'c>(
    construct_did: Option<ConstructDid>,
    diff: TextDiff<'a, 'b, 'c, str>,
    label: String,
    critical: bool,
) -> Change
where
    'a: 'b,
    'b: 'a,
{
    let mut result = Change {
        critical,
        construct_did: construct_did.clone(),
        label,
        description: vec![],
    };

    let mut changes = vec![];
    for diff_result in diff.iter_all_changes() {
        if let ChangeTag::Equal = diff_result.tag() {
            continue;
        }
        changes.push((diff_result.tag(), diff_result.value().to_string()));
    }

    for (tag, change) in changes.into_iter() {
        let sign = match tag {
            ChangeTag::Delete => "-",
            ChangeTag::Insert => "+",
            ChangeTag::Equal => unreachable!(),
        };
        result.description.push(format!("{}{}", sign, change))
    }

    result
}

fn now_as_string() -> String {
    // Get the current system time
    let now = SystemTime::now();
    // Calculate the duration since the Unix epoch
    let duration_since_epoch = now.duration_since(UNIX_EPOCH).expect("Time went backwards");
    // Convert the duration to seconds and nanoseconds
    let seconds = duration_since_epoch.as_secs() as i64;
    let nanoseconds = duration_since_epoch.subsec_nanos();
    let datetime = chrono::DateTime::from_timestamp(seconds, nanoseconds).unwrap();
    // Display the DateTime using the RFC 3339 format
    datetime.to_rfc3339()
}

// Shortcut:
// Support for constructs being removed / added / replaced<|MERGE_RESOLUTION|>--- conflicted
+++ resolved
@@ -754,11 +754,7 @@
                     old_output.value.to_string().as_str(),
                     new_output.value.to_string().as_str(),
                 ),
-<<<<<<< HEAD
-                format!("Signing command's output result updated"),
-=======
                 format!("Non-signing command's output value_pre_evaluation updated"),
->>>>>>> edae2bb0
                 true,
             ));
         }
