--- conflicted
+++ resolved
@@ -58,8 +58,7 @@
             // runner:  txtx_addon_kit::types::commands::CommandRunner::Async(Box::new($func_key::run)),
             runner: txtx_addon_kit::types::commands::CommandRunner::Sync($func_key::run),
             checker: $func_key::check,
-            user_input_parser: $func_key::update_input_evaluation_results_from_user_input,
-            is_async: true
+            user_input_parser: $func_key::update_input_evaluation_results_from_user_input
         };
     };
 }
@@ -96,10 +95,6 @@
             runner: txtx_addon_kit::types::commands::CommandRunner::Async(Box::new($func_key::run)),
             checker: $func_key::check,
             user_input_parser: $func_key::update_input_evaluation_results_from_user_input,
-<<<<<<< HEAD
-            is_async: true
-=======
->>>>>>> ab25227a
         };
     };
 }
