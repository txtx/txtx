--- conflicted
+++ resolved
@@ -12,7 +12,7 @@
 
 use super::{
     diagnostics::Diagnostic,
-    types::{ObjectProperty, Typing, Value},
+    types::{ObjectProperty, Type, Value},
     PackageUuid,
 };
 
@@ -79,20 +79,21 @@
 pub struct CommandInput {
     pub name: String,
     pub documentation: String,
-    pub typing: Typing,
+    pub typing: Type,
     pub optional: bool,
     pub interpolable: bool,
 }
 
-<<<<<<< HEAD
 impl CommandInput {
     pub fn as_object(&self) -> Option<&Vec<ObjectProperty>> {
         match &self.typing {
-            Typing::Object(spec) => Some(spec),
-            Typing::Primitive(_) => None,
-            Typing::Addon(_) => None,
-        }
-=======
+            Type::Object(spec) => Some(spec),
+            Type::Primitive(_) => None,
+            Type::Addon(_) => None,
+        }
+    }
+}
+
 impl Serialize for CommandInput {
     fn serialize<S>(&self, serializer: S) -> Result<S::Ok, S::Error>
     where
@@ -104,7 +105,6 @@
         ser.serialize_field("typing", &self.typing)?;
         ser.serialize_field("optional", &self.optional)?;
         ser.end()
->>>>>>> 3bde06ec
     }
 }
 
@@ -112,7 +112,7 @@
 pub struct CommandOutput {
     pub name: String,
     pub documentation: String,
-    pub typing: Typing,
+    pub typing: Type,
 }
 
 impl Serialize for CommandOutput {
@@ -141,13 +141,6 @@
     pub checker: CommandChecker,
 }
 
-<<<<<<< HEAD
-type CommandChecker = fn(&CommandSpecification, Vec<Typing>) -> Result<Typing, Diagnostic>;
-type CommandRunner = fn(
-    &CommandSpecification,
-    &HashMap<String, Value>,
-) -> Result<CommandExecutionResult, Diagnostic>;
-=======
 impl Serialize for CommandSpecification {
     fn serialize<S>(&self, serializer: S) -> Result<S::Ok, S::Error>
     where
@@ -162,12 +155,14 @@
     }
 }
 
-type CommandChecker = fn(&CommandSpecification, Vec<Typing>) -> Typing;
-type CommandRunner = fn(&CommandSpecification, &HashMap<String, Value>) -> CommandExecutionResult;
->>>>>>> 3bde06ec
+type CommandChecker = fn(&CommandSpecification, Vec<Type>) -> Result<Type, Diagnostic>;
+type CommandRunner = fn(
+    &CommandSpecification,
+    &HashMap<String, Value>,
+) -> Result<CommandExecutionResult, Diagnostic>;
 
 pub trait CommandImplementation {
-    fn check(_ctx: &CommandSpecification, _args: Vec<Typing>) -> Result<Typing, Diagnostic>;
+    fn check(_ctx: &CommandSpecification, _args: Vec<Type>) -> Result<Type, Diagnostic>;
     fn run(
         _ctx: &CommandSpecification,
         _args: &HashMap<String, Value>,
@@ -249,16 +244,15 @@
         Ok(expressions)
     }
 
-<<<<<<< HEAD
     pub fn get_expression_from_input(
         &self,
         input: &CommandInput,
     ) -> Result<Option<Expression>, String> {
         let res = match &input.typing {
-            Typing::Primitive(_) => visit_optional_untyped_attribute(&input.name, &self.block)
+            Type::Primitive(_) => visit_optional_untyped_attribute(&input.name, &self.block)
                 .map_err(|e| format!("{:?}", e))?,
-            Typing::Object(_) => unreachable!(),
-            Typing::Addon(_) => unreachable!(),
+            Type::Object(_) => unreachable!(),
+            Type::Addon(_) => unreachable!(),
         };
         match (res, input.optional) {
             (Some(res), _) => Ok(Some(res)),
@@ -294,18 +288,6 @@
                 "command '{}' (type '{}') is missing object '{}'",
                 self.name, self.specification.matcher, input.name
             )),
-=======
-    pub fn get_expressions_from_input(
-        &self,
-        input: &CommandInput,
-    ) -> Result<Option<Expression>, String> {
-        let res = visit_optional_untyped_attribute(&input.name, &self.block)
-            .map_err(|e| format!("{:?}", e))?;
-        match (res, input.optional) {
-            (Some(res), _) => Ok(Some(res)),
-            (None, true) => Ok(None),
-            (None, false) => Err(format!("expression expected")),
->>>>>>> 3bde06ec
         }
     }
 
@@ -318,14 +300,10 @@
             let value = match evaluated_inputs.inputs.get(input) {
                 Some(Ok(value)) => Ok(value.clone()),
                 Some(Err(e)) => Err(e.clone()),
-<<<<<<< HEAD
-                None => continue,
-=======
                 None => match input.optional {
                     true => continue,
                     false => unreachable!(), // todo(lgalabru): return diagnostic
                 },
->>>>>>> 3bde06ec
             }?;
             values.insert(input.name.clone(), value);
         }
