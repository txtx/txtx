use std::{borrow::BorrowMut, collections::BTreeMap, fmt::Display};

use super::{
    block_id::BlockId,
    diagnostics::Diagnostic,
    types::{Type, Value},
    ConstructUuid,
};
use serde::Serialize;
use uuid::Uuid;

#[derive(Debug, Clone, Serialize, Deserialize)]
pub enum BlockEvent {
    Action(Block),
    Clear,
    UpdateActionItems(Vec<NormalizedActionItemRequestUpdate>),
    RunbookCompleted,
    Exit,
    ProgressBar(Block),
    UpdateProgressBarStatus(ProgressBarStatusUpdate),
    UpdateProgressBarVisibility(ProgressBarVisibilityUpdate),
    Modal(Block),
    Error(Block),
}

impl BlockEvent {
    pub fn as_block(&self) -> Option<&Block> {
        match &self {
            BlockEvent::Action(ref block) => Some(block),
            _ => None,
        }
    }

    pub fn as_modal(&self) -> Option<&Block> {
        match &self {
            BlockEvent::Modal(ref block) => Some(block),
            _ => None,
        }
    }

    pub fn expect_block(&self) -> &Block {
        match &self {
            BlockEvent::Action(ref block) => block,
            _ => unreachable!("block expected"),
        }
    }

    pub fn expect_modal(&self) -> &Block {
        match &self {
            BlockEvent::Modal(ref block) => block,
            _ => unreachable!("block expected"),
        }
    }

    pub fn expect_updated_action_items(&self) -> &Vec<NormalizedActionItemRequestUpdate> {
        match &self {
            BlockEvent::UpdateActionItems(ref updates) => updates,
            _ => unreachable!("block expected"),
        }
    }

    pub fn expect_runbook_completed(&self) {
        match &self {
            BlockEvent::RunbookCompleted => {}
            _ => unreachable!("block expected"),
        }
    }

    pub fn new_modal(title: &str, description: &str, groups: Vec<ActionGroup>) -> Block {
        Block {
            uuid: Uuid::new_v4(),
            panel: Panel::new_modal_panel(title, description, groups),
            visible: false,
        }
    }
}

pub enum RunbookExecutionState {
    RunbookGenesis,
    RunbookGlobalsUpdated,
}

#[derive(Debug, Clone, Serialize, Deserialize)]
#[serde(rename_all = "camelCase")]
pub struct Block {
    pub uuid: Uuid,
    #[serde(flatten)]
    pub panel: Panel,
    pub visible: bool,
}

impl Block {
    pub fn new(uuid: &Uuid, panel: Panel) -> Self {
        Block {
            uuid: uuid.clone(),
            panel,
            visible: true,
        }
    }

    pub fn apply_action_item_updates(&mut self, update: NormalizedActionItemRequestUpdate) -> bool {
        let mut did_update = false;
        match self.panel.borrow_mut() {
            Panel::ActionPanel(panel) => {
                for group in panel.groups.iter_mut() {
                    let group_did_update = group.apply_action_item_updates(&update);
                    if group_did_update {
                        did_update = true;
                    }
                }
            }
            Panel::ModalPanel(panel) => {
                for group in panel.groups.iter_mut() {
                    let group_did_update = group.apply_action_item_updates(&update);
                    if group_did_update {
                        did_update = true;
                    }
                }
            }
            _ => {}
        };
        did_update
    }

    pub fn update_progress_bar_status(
        &mut self,
        construct_uuid: &Uuid,
        new_status: &ProgressBarStatus,
    ) {
        match self.panel.borrow_mut() {
            Panel::ProgressBar(progress_bar) => {
                let mut construct_status_found = false;
                for construct_statuses in progress_bar.iter_mut() {
                    if &construct_statuses.construct_uuid == construct_uuid {
                        construct_statuses.push_status(new_status);
                        construct_status_found = true;
                    }
                }
                if !construct_status_found {
                    progress_bar.push(ConstructProgressBarStatuses {
                        construct_uuid: construct_uuid.clone(),
                        statuses: vec![new_status.clone()],
                    })
                }
            }
            _ => {}
        }
    }
}

#[derive(Debug, Clone, Serialize, Deserialize)]
/// Note: though the `action_status` field is optional, it is required for many functions. I kep it like this
/// because I like the `.set_status` pattern :-)
pub struct NormalizedActionItemRequestUpdate {
    pub id: BlockId,
    pub action_status: Option<ActionItemStatus>,
    pub action_type: Option<ActionItemRequestType>,
}

#[derive(Debug, Clone, Serialize)]
pub struct ActionItemRequestUpdate {
    pub id: ActionItemRequestUpdateIdentifier,
    pub action_status: Option<ActionItemStatus>,
    pub action_type: Option<ActionItemRequestType>,
}

#[derive(Debug, Clone, Serialize)]
pub enum ActionItemRequestUpdateIdentifier {
    Id(BlockId),
    ConstructUuidWithKey((Uuid, String)),
}

impl ActionItemRequestUpdate {
    pub fn from_id(id: &BlockId) -> Self {
        ActionItemRequestUpdate {
            id: ActionItemRequestUpdateIdentifier::Id(id.clone()),
            action_status: None,
            action_type: None,
        }
    }
    pub fn from_context(construct_uuid: &ConstructUuid, internal_key: &str) -> Self {
        ActionItemRequestUpdate {
            id: ActionItemRequestUpdateIdentifier::ConstructUuidWithKey((
                construct_uuid.value(),
                internal_key.to_string(),
            )),
            action_status: None,
            action_type: None,
        }
    }
    ///
    /// Compares `new_item` and `existing_item`, returning an `ActionItemRequestUpdate` if
    /// the ids are the same and either the mutable properties of the type or that status have been updated.
    ///
    pub fn from_diff(
        new_item: &ActionItemRequest,
        existing_item: &ActionItemRequest,
    ) -> Option<Self> {
        let id_match = new_item.id == existing_item.id;
        let status_match = new_item.action_status == existing_item.action_status;
        let type_diff = ActionItemRequestType::diff_mutable_properties(
            &new_item.action_type,
            &existing_item.action_type,
        );
        if !id_match || (status_match && type_diff.is_none()) {
            return None;
        }
        let mut update = ActionItemRequestUpdate::from_id(&new_item.id);
        if !status_match {
            update.set_status(new_item.action_status.clone());
        }
        if let Some(new_type) = type_diff {
            update.set_type(new_type);
        }
        Some(update)
    }

    pub fn set_status(&mut self, new_status: ActionItemStatus) -> Self {
        self.action_status = Some(new_status);
        self.clone()
    }

    pub fn set_type(&mut self, new_type: ActionItemRequestType) -> Self {
        self.action_type = Some(new_type);
        self.clone()
    }

    pub fn normalize(
        &self,
        action_item_requests: &BTreeMap<BlockId, ActionItemRequest>,
    ) -> Option<NormalizedActionItemRequestUpdate> {
        for (_, action) in action_item_requests.iter() {
            match &self.id {
                ActionItemRequestUpdateIdentifier::Id(id) => {
                    if action.id.eq(id) {
                        return Some(NormalizedActionItemRequestUpdate {
                            id: id.clone(),
                            action_status: self.action_status.clone(),
                            action_type: self.action_type.clone(),
                        });
                    }
                }
                ActionItemRequestUpdateIdentifier::ConstructUuidWithKey((
                    construct_uuid,
                    internal_key,
                )) => {
                    let Some(action_construct_uuid) = action.construct_uuid else {
                        continue;
                    };
                    if action_construct_uuid.eq(construct_uuid)
                        && action.internal_key.eq(internal_key)
                    {
                        return Some(NormalizedActionItemRequestUpdate {
                            id: action.id.clone(),
                            action_status: self.action_status.clone(),
                            action_type: self.action_type.clone(),
                        });
                    }
                }
            }
        }
        None
    }
}

impl Display for Block {
    fn fmt(&self, f: &mut std::fmt::Formatter<'_>) -> std::fmt::Result {
        writeln!(f, "Block {} {{", self.uuid)?;
        match &self.panel {
            Panel::ActionPanel(panel) => {
                writeln!(f, "  title: {}", panel.title)?;
                for group in panel.groups.iter() {
                    writeln!(f, "  group: {} {{", group.title)?;
                    for sub_group in group.sub_groups.iter() {
                        writeln!(f, "    sub_group: {{")?;
                        for item in sub_group.action_items.iter() {
                            writeln!(f, "          title: {:?}", item.title)?;
                            writeln!(f, "          consctruct: {:?}", item.construct_uuid)?;
                            writeln!(f, "          status: {:?}", item.action_status)?;
                            writeln!(f, "          action: {:?}", item.action_type)?;
                            writeln!(f, "      }}")?;
                        }
                        writeln!(f, "    }}")?;
                    }
                    writeln!(f, "  }}")?;
                }
                writeln!(f, "}}")
            }
            Panel::ModalPanel(panel) => {
                writeln!(f, "  title: {}", panel.title)?;
                for group in panel.groups.iter() {
                    writeln!(f, "  group: {} {{", group.title)?;
                    for sub_group in group.sub_groups.iter() {
                        writeln!(f, "    sub_group: {{")?;
                        for item in sub_group.action_items.iter() {
                            writeln!(f, "          title: {:?}", item.title)?;
                            writeln!(f, "          consctruct: {:?}", item.construct_uuid)?;
                            writeln!(f, "          status: {:?}", item.action_status)?;
                            writeln!(f, "          action: {:?}", item.action_type)?;
                            writeln!(f, "      }}")?;
                        }
                        writeln!(f, "    }}")?;
                    }
                    writeln!(f, "  }}")?;
                }
                writeln!(f, "}}")
            }

            _ => {
                writeln!(f, "?????")
            }
        }
    }
}

#[derive(Debug, Clone, Serialize, Deserialize)]
#[serde(tag = "type", content = "panel")]
pub enum Panel {
    ActionPanel(ActionPanelData),
    ModalPanel(ModalPanelData),
    ProgressBar(Vec<ConstructProgressBarStatuses>),
    ErrorPanel(ErrorPanelData),
}

impl Panel {
    pub fn new_action_panel(title: &str, description: &str, groups: Vec<ActionGroup>) -> Self {
        Panel::ActionPanel(ActionPanelData {
            title: title.to_string(),
            description: description.to_string(),
            groups,
        })
    }

    pub fn new_modal_panel(title: &str, description: &str, groups: Vec<ActionGroup>) -> Self {
        Panel::ModalPanel(ModalPanelData {
            title: title.to_string(),
            description: description.to_string(),
            groups,
        })
    }

    pub fn as_action_panel(&self) -> Option<&ActionPanelData> {
        match &self {
            Panel::ActionPanel(ref data) => Some(data),
            _ => None,
        }
    }

    pub fn as_modal_panel(&self) -> Option<&ModalPanelData> {
        match &self {
            Panel::ModalPanel(ref data) => Some(data),
            _ => None,
        }
    }

    pub fn expect_action_panel(&self) -> &ActionPanelData {
        match &self {
            Panel::ActionPanel(ref data) => data,
            _ => panic!("expected action panel, got {:?}", self),
        }
    }

    pub fn expect_modal_panel(&self) -> &ModalPanelData {
        match &self {
            Panel::ModalPanel(ref data) => data,
            _ => panic!("expected action panel, got {:?}", self),
        }
    }

    pub fn expect_modal_panel_mut(&mut self) -> &mut ModalPanelData {
        match self {
            Panel::ModalPanel(ref mut data) => data,
            _ => panic!("expected action panel, got {:?}", self),
        }
    }
}

#[derive(Debug, Clone, Serialize, Deserialize)]
#[serde(rename_all = "camelCase")]
pub struct ActionPanelData {
    pub title: String,
    pub description: String,
    pub groups: Vec<ActionGroup>,
}

impl ActionPanelData {
    pub fn compile_actions_to_item_updates(
        &self,
        action_item_requests: &BTreeMap<BlockId, ActionItemRequest>,
    ) -> Vec<ActionItemRequestUpdate> {
        let mut updates = vec![];
        for group in self.groups.iter() {
            let mut group_updates = group.compile_actions_to_item_updates(&action_item_requests);
            updates.append(&mut group_updates);
        }
        updates
    }
}

#[derive(Debug, Clone, Serialize, Deserialize)]
#[serde(rename_all = "camelCase")]
pub struct ConstructProgressBarStatuses {
    pub construct_uuid: Uuid,
    pub statuses: Vec<ProgressBarStatus>,
}

impl ConstructProgressBarStatuses {
    pub fn new(construct_uuid: &Uuid) -> Self {
        ConstructProgressBarStatuses {
            construct_uuid: construct_uuid.clone(),
            statuses: vec![],
        }
    }
    pub fn push_status(&mut self, new_status: &ProgressBarStatus) {
        self.statuses.push(new_status.clone());
    }
}

#[derive(Debug, Clone, Serialize, Deserialize)]
#[serde(rename_all = "camelCase")]
pub struct ProgressBarStatus {
    pub status: String,
    pub status_color: ProgressBarStatusColor,
    pub message: String,
    pub diagnostic: Option<Diagnostic>,
}

impl ProgressBarStatus {
    pub fn new_msg(status_color: ProgressBarStatusColor, status: &str, message: &str) -> Self {
        ProgressBarStatus {
            status: status.to_string(),
            status_color,
            message: message.to_string(),
            diagnostic: None,
        }
    }
    pub fn new_err(status: &str, message: &str, diag: &Diagnostic) -> Self {
        ProgressBarStatus {
            status: status.to_string(),
            status_color: ProgressBarStatusColor::Red,
            message: message.to_string(),
            diagnostic: Some(diag.clone()),
        }
    }
}

<<<<<<< HEAD
#[derive(Debug, Clone, Serialize)]
pub enum ProgressBarStatusColor {
    Green,
    Yellow,
    Red,
}
impl ProgressBarStatusColor {
    pub fn to_string(&self) -> String {
        match &self {
            ProgressBarStatusColor::Green => "Green".into(),
            ProgressBarStatusColor::Yellow => "Yellow".into(),
            ProgressBarStatusColor::Red => "Red".into(),
        }
    }
}

#[derive(Debug, Clone, Serialize)]
=======
#[derive(Debug, Clone, Serialize, Deserialize)]
>>>>>>> 91682090
#[serde(rename_all = "camelCase")]
pub struct ProgressBarStatusUpdate {
    pub progress_bar_uuid: Uuid,
    pub construct_uuid: Uuid,
    pub new_status: ProgressBarStatus,
}

impl ProgressBarStatusUpdate {
    pub fn new(
        progress_bar_uuid: &Uuid,
        &construct_uuid: &Uuid,
        new_status: &ProgressBarStatus,
    ) -> Self {
        ProgressBarStatusUpdate {
            progress_bar_uuid: progress_bar_uuid.clone(),
            construct_uuid: construct_uuid.clone(),
            new_status: new_status.clone(),
        }
    }
    pub fn update_status(&mut self, new_status: &ProgressBarStatus) {
        self.new_status = new_status.clone();
    }
}

#[derive(Debug, Clone, Serialize, Deserialize)]
#[serde(rename_all = "camelCase")]
pub struct ProgressBarVisibilityUpdate {
    pub progress_bar_uuid: Uuid,
    pub visible: bool,
}
impl ProgressBarVisibilityUpdate {
    pub fn new(progress_bar_uuid: &Uuid, visible: bool) -> Self {
        ProgressBarVisibilityUpdate {
            progress_bar_uuid: progress_bar_uuid.clone(),
            visible,
        }
    }
}

#[derive(Debug, Clone, Serialize, Deserialize)]
#[serde(rename_all = "camelCase")]
pub struct ModalPanelData {
    pub title: String,
    pub description: String,
    pub groups: Vec<ActionGroup>,
}

impl ModalPanelData {
    pub fn compile_actions_to_item_updates(
        &self,
        action_item_requests: &BTreeMap<BlockId, ActionItemRequest>,
    ) -> Vec<ActionItemRequestUpdate> {
        let mut updates = vec![];
        for group in self.groups.iter() {
            let mut group_updates = group.compile_actions_to_item_updates(&action_item_requests);
            updates.append(&mut group_updates);
        }
        updates
    }
}

#[derive(Debug, Clone, Serialize, Deserialize)]
#[serde(rename_all = "camelCase")]
pub struct ErrorPanelData {
    pub title: String,
    pub description: String,
    pub groups: Vec<ActionGroup>,
}

impl ErrorPanelData {
    pub fn from_diagnostics(diagnostics: &Vec<Diagnostic>) -> Self {
        let mut diag_actions = vec![];
        for (i, diag) in diagnostics.iter().enumerate() {
            let mut action = ActionItemRequest::new(
                &None,
                "",
                None,
                ActionItemStatus::Error(diag.clone()),
                ActionItemRequestType::DisplayErrorLog(DisplayErrorLogRequest {
                    diagnostic: diag.clone(),
                }),
                "diagnostic",
            );
            action.index = (i + 1) as u16;
            diag_actions.push(action);
        }
        ErrorPanelData {
            title: "EXECUTION ERROR".into(),
            description: "Review the following execution errors and restart the runbook.".into(),
            groups: vec![ActionGroup {
                title: "".into(),
                sub_groups: vec![ActionSubGroup {
                    action_items: diag_actions,
                    allow_batch_completion: false,
                }],
            }],
        }
    }
}

#[derive(Debug, Clone, Serialize, Deserialize)]
#[serde(rename_all = "camelCase")]
pub struct ActionGroup {
    pub title: String,
    pub sub_groups: Vec<ActionSubGroup>,
}

impl ActionGroup {
    pub fn new(title: &str, sub_groups: Vec<ActionSubGroup>) -> Self {
        ActionGroup {
            title: title.to_string(),
            sub_groups: sub_groups,
        }
    }
    pub fn contains_validate_modal_item(&self) -> bool {
        for sub_group in self.sub_groups.iter() {
            for item in sub_group.action_items.iter() {
                if let ActionItemRequestType::ValidateModal = item.action_type {
                    return true;
                }
            }
        }
        false
    }

    pub fn apply_action_item_updates(
        &mut self,
        update: &NormalizedActionItemRequestUpdate,
    ) -> bool {
        let mut did_update = false;
        for sub_group in self.sub_groups.iter_mut() {
            for action in sub_group.action_items.iter_mut() {
                if action.id == update.id {
                    if let Some(action_status) = update.action_status.clone() {
                        if action.action_status != action_status {
                            action.action_status = action_status;
                            did_update = true;
                        }
                    }
                    if let Some(action_type) = update.action_type.clone() {
                        if action.action_type != action_type {
                            action.action_type = action_type;
                            did_update = true;
                        }
                    }
                }
            }
        }
        did_update
    }

    pub fn compile_actions_to_item_updates(
        &self,
        action_item_requests: &BTreeMap<BlockId, ActionItemRequest>,
    ) -> Vec<ActionItemRequestUpdate> {
        let mut updates = vec![];
        for sub_group in self.sub_groups.iter() {
            let mut sub_group_updates =
                sub_group.compile_actions_to_item_updates(&action_item_requests);
            updates.append(&mut sub_group_updates);
        }
        updates
    }
}

#[derive(Debug, Clone, Serialize, Deserialize)]
#[serde(rename_all = "camelCase")]
pub struct ActionSubGroup {
    pub action_items: Vec<ActionItemRequest>,
    pub allow_batch_completion: bool,
}

impl ActionSubGroup {
    pub fn new(action_items: Vec<ActionItemRequest>, allow_batch_completion: bool) -> Self {
        ActionSubGroup {
            action_items,
            allow_batch_completion,
        }
    }

    pub fn contains_validate_modal_item(&self) -> bool {
        for item in self.action_items.iter() {
            if let ActionItemRequestType::ValidateModal = item.action_type {
                return true;
            }
        }
        false
    }

    pub fn compile_actions_to_item_updates(
        &self,
        action_item_requests: &BTreeMap<BlockId, ActionItemRequest>,
    ) -> Vec<ActionItemRequestUpdate> {
        let mut updates = vec![];
        for new_item in self.action_items.iter() {
            if let Some(existing_item) = action_item_requests.get(&new_item.id) {
                if let Some(update) = ActionItemRequestUpdate::from_diff(new_item, existing_item) {
                    updates.push(update);
                };
            };
        }
        updates
    }
}

#[derive(Debug, Clone, Serialize, Deserialize)]
#[serde(rename_all = "camelCase")]
pub struct ActionItemRequest {
    pub id: BlockId,
    pub construct_uuid: Option<Uuid>,
    pub index: u16,
    pub title: String,
    pub description: Option<String>,
    pub action_status: ActionItemStatus,
    pub action_type: ActionItemRequestType,
    pub internal_key: String,
}

impl ActionItemRequest {
    pub fn new(
        construct_uuid: &Option<Uuid>,
        title: &str,
        description: Option<String>,
        action_status: ActionItemStatus,
        action_type: ActionItemRequestType,
        internal_key: &str,
    ) -> Self {
        let data = format!(
            "{}-{}-{}-{}-{}",
            title,
            description.clone().unwrap_or("".into()),
            internal_key,
            construct_uuid
                .and_then(|u| Some(u.to_string()))
                .unwrap_or("".into()),
            action_type.get_block_id_string()
        );
        let id = BlockId::new(data.as_bytes());
        ActionItemRequest {
            id,
            construct_uuid: construct_uuid.clone(),
            index: 0,
            title: title.to_string(),
            description,
            action_status,
            action_type,
            internal_key: internal_key.to_string(),
        }
    }
}

pub enum ChecklistActionResultProvider {
    TermConsole,
    LocalWebConsole,
    RemoteWebConsole,
}

#[derive(Debug, Clone, Serialize, Deserialize, PartialEq, Eq)]
#[serde(tag = "status", content = "data")]
pub enum ActionItemStatus {
    Blocked,
    Todo,
    Success(Option<String>),
    InProgress(String),
    Error(Diagnostic),
    Warning(Diagnostic),
}

#[derive(Debug, Clone, Serialize)]
#[serde(rename_all = "camelCase")]
pub struct UpdateConstructData {
    pub construct_uuid: ConstructUuid,
    pub action_item_update: ActionItemRequestUpdate,
    pub internal_key: String,
}

#[derive(Debug, Clone, Serialize, Deserialize, PartialEq)]
#[serde(rename_all = "camelCase")]
pub struct OpenModalData {
    pub modal_uuid: Uuid,
    pub title: String,
}

#[derive(Clone, Debug)]
pub enum ActionType {
    UpdateActionItemRequest(ActionItemRequestUpdate),
    AppendSubGroup(ActionSubGroup),
    AppendGroup(ActionGroup),
    AppendItem(ActionItemRequest, Option<String>, Option<String>),
    NewBlock(ActionPanelData),
    NewModal(Block),
}

#[derive(Clone, Debug)]
pub struct Actions {
    pub store: Vec<ActionType>,
}

impl Actions {
    pub fn none() -> Actions {
        Actions { store: vec![] }
    }

    pub fn has_pending_actions(&self) -> bool {
        for item in self.store.iter() {
            match item {
                ActionType::AppendSubGroup(_)
                | ActionType::AppendGroup(_)
                | ActionType::AppendItem(_, _, _) => return true,
                ActionType::NewBlock(_) => return true,
                ActionType::NewModal(_) => return true,
                ActionType::UpdateActionItemRequest(data) => {
                    match data.action_status.clone().unwrap() {
                        ActionItemStatus::Success(_) => continue,
                        _ => return true,
                    }
                }
            }
        }
        false
    }

    pub fn append(&mut self, actions: &mut Actions) {
        self.store.append(&mut actions.store);
    }

    pub fn push_modal(&mut self, block: Block) {
        self.store.push(ActionType::NewModal(block));
    }

    pub fn push_group(&mut self, title: &str, action_items: Vec<ActionItemRequest>) {
        self.store.push(ActionType::AppendGroup(ActionGroup {
            sub_groups: vec![ActionSubGroup {
                action_items,
                allow_batch_completion: false,
            }],
            title: title.to_string(),
        }));
    }

    pub fn push_sub_group(&mut self, action_items: Vec<ActionItemRequest>) {
        if !action_items.is_empty() {
            self.store.push(ActionType::AppendSubGroup(ActionSubGroup {
                action_items,
                allow_batch_completion: false,
            }));
        }
    }
    pub fn push_action_item_update(&mut self, update: ActionItemRequestUpdate) {
        self.store.push(ActionType::UpdateActionItemRequest(update))
    }

    pub fn push_panel(&mut self, title: &str, description: &str) {
        self.store.push(ActionType::NewBlock(ActionPanelData {
            title: title.to_string(),
            description: description.to_string(), //todo, make optional
            groups: vec![],
        }))
    }

    pub fn new_panel(title: &str, description: &str) -> Actions {
        let store = vec![ActionType::NewBlock(ActionPanelData {
            title: title.to_string(),
            description: description.to_string(), //todo, make optional
            groups: vec![],
        })];
        Actions { store }
    }

    pub fn new_group_of_items(title: &str, action_items: Vec<ActionItemRequest>) -> Actions {
        let store = vec![ActionType::AppendGroup(ActionGroup {
            sub_groups: vec![ActionSubGroup {
                action_items,
                allow_batch_completion: false,
            }],
            title: title.to_string(),
        })];
        Actions { store }
    }

    pub fn new_sub_group_of_items(action_items: Vec<ActionItemRequest>) -> Actions {
        let store = vec![ActionType::AppendSubGroup(ActionSubGroup {
            action_items,
            allow_batch_completion: false,
        })];
        Actions { store }
    }

    pub fn append_item(
        item: ActionItemRequest,
        group_title: Option<&str>,
        panel_title: Option<&str>,
    ) -> Actions {
        let store = vec![ActionType::AppendItem(
            item,
            group_title.map(|t| t.to_string()),
            panel_title.map(|t| t.to_string()),
        )];
        Actions { store }
    }

    pub fn get_new_action_item_requests(&self) -> Vec<&ActionItemRequest> {
        let mut new_action_item_requests = vec![];
        for item in self.store.iter() {
            match item {
                ActionType::AppendSubGroup(data) => {
                    for item in data.action_items.iter() {
                        new_action_item_requests.push(item);
                    }
                }
                ActionType::AppendGroup(data) => {
                    for subgroup in data.sub_groups.iter() {
                        for item in subgroup.action_items.iter() {
                            new_action_item_requests.push(item);
                        }
                    }
                }
                ActionType::AppendItem(item, _, _) => {
                    new_action_item_requests.push(item);
                }
                ActionType::NewBlock(data) => {
                    for group in data.groups.iter() {
                        for subgroup in group.sub_groups.iter() {
                            for item in subgroup.action_items.iter() {
                                new_action_item_requests.push(item);
                            }
                        }
                    }
                }
                ActionType::NewModal(data) => {
                    for group in data.panel.expect_modal_panel().groups.iter() {
                        for subgroup in group.sub_groups.iter() {
                            for item in subgroup.action_items.iter() {
                                new_action_item_requests.push(item);
                            }
                        }
                    }
                }
                ActionType::UpdateActionItemRequest(_) => continue,
            }
        }
        new_action_item_requests
    }

    pub fn compile_actions_to_block_events(
        &mut self,
        action_item_requests: &BTreeMap<BlockId, ActionItemRequest>,
    ) -> Vec<BlockEvent> {
        let mut blocks = vec![];
        let mut current_panel_data = ActionPanelData {
            title: "".to_string(),
            description: "".to_string(),
            groups: vec![],
        };
        let mut index = 0;
        let mut current_modal: Option<Block> = None;
        let mut updates = vec![];
        for item in self.store.iter_mut() {
            match item {
                ActionType::AppendItem(item, group_title, panel_title) => {
                    item.index = index;
                    index += 1;
                    match current_modal {
                        None => {
                            if current_panel_data.groups.len() > 0 {
                                let Some(group) = current_panel_data.groups.last_mut() else {
                                    continue;
                                };
                                if group.sub_groups.len() > 0 {
                                    // if the last sub group has no action items, don't push a new group, just replace it
                                    let Some(sub_group) = group.sub_groups.last_mut() else {
                                        continue;
                                    };
                                    if sub_group.action_items.is_empty() {
                                        *sub_group = ActionSubGroup {
                                            action_items: vec![item.clone()],
                                            allow_batch_completion: true,
                                        };
                                        continue;
                                    }
                                }
                                group
                                    .sub_groups
                                    .last_mut()
                                    .unwrap()
                                    .action_items
                                    .push(item.clone());
                            } else {
                                current_panel_data.groups.push(ActionGroup {
                                    title: group_title.as_ref().unwrap_or(&"".into()).into(),
                                    sub_groups: vec![ActionSubGroup {
                                        action_items: vec![item.clone()],
                                        allow_batch_completion: true,
                                    }],
                                });
                            }
                            if let Some(panel_title) = panel_title {
                                current_panel_data.title = panel_title.to_string();
                            }
                        }
                        Some(ref mut modal) => {
                            if modal.panel.expect_modal_panel().groups.len() > 0 {
                                let Some(group) =
                                    modal.panel.expect_modal_panel_mut().groups.last_mut()
                                else {
                                    continue;
                                };
                                if group.sub_groups.len() > 0 {
                                    // if the last sub group has no action items, don't push a new group, just replace it
                                    let Some(sub_group) = group.sub_groups.last_mut() else {
                                        continue;
                                    };
                                    if sub_group.action_items.is_empty() {
                                        *sub_group = ActionSubGroup {
                                            action_items: vec![item.clone()],
                                            allow_batch_completion: true,
                                        };
                                        continue;
                                    }
                                }
                                group.sub_groups.push(ActionSubGroup {
                                    action_items: vec![item.clone()],
                                    allow_batch_completion: true,
                                });
                            } else {
                                modal
                                    .panel
                                    .expect_modal_panel_mut()
                                    .groups
                                    .push(ActionGroup {
                                        title: group_title.as_ref().unwrap_or(&"".into()).into(),
                                        sub_groups: vec![ActionSubGroup {
                                            action_items: vec![item.clone()],
                                            allow_batch_completion: true,
                                        }],
                                    });
                            }
                            if let ActionItemRequestType::ValidateModal = item.action_type {
                                blocks.push(BlockEvent::Modal(modal.clone()));
                                current_modal = None;
                            }
                        }
                    }
                }
                ActionType::AppendSubGroup(data) => {
                    for item in data.action_items.iter_mut() {
                        item.index = index;
                        index += 1;
                    }
                    match current_modal {
                        None => {
                            if current_panel_data.groups.len() > 0 {
                                let Some(group) = current_panel_data.groups.last_mut() else {
                                    continue;
                                };
                                if group.sub_groups.len() > 0 {
                                    // if the last sub group has no action items, don't push a new group, just replace it
                                    let Some(sub_group) = group.sub_groups.last_mut() else {
                                        continue;
                                    };
                                    if sub_group.action_items.is_empty() {
                                        *sub_group = data.clone();
                                        continue;
                                    }
                                }
                                group.sub_groups.push(data.clone());
                            } else {
                                current_panel_data.groups.push(ActionGroup {
                                    title: "".to_string(),
                                    sub_groups: vec![data.clone()],
                                });
                            }
                        }
                        Some(ref mut modal) => {
                            if modal.panel.expect_modal_panel().groups.len() > 0 {
                                let Some(group) =
                                    modal.panel.expect_modal_panel_mut().groups.last_mut()
                                else {
                                    continue;
                                };
                                if group.sub_groups.len() > 0 {
                                    // if the last sub group has no action items, don't push a new group, just replace it
                                    let Some(sub_group) = group.sub_groups.last_mut() else {
                                        continue;
                                    };
                                    if sub_group.action_items.is_empty() {
                                        *sub_group = data.clone();
                                        continue;
                                    }
                                }
                                group.sub_groups.push(data.clone());
                            } else {
                                modal
                                    .panel
                                    .expect_modal_panel_mut()
                                    .groups
                                    .push(ActionGroup {
                                        title: "".to_string(),
                                        sub_groups: vec![data.clone()],
                                    });
                            }
                            if data.contains_validate_modal_item() {
                                blocks.push(BlockEvent::Modal(modal.clone()));
                                current_modal = None;
                            }
                        }
                    }
                }
                ActionType::AppendGroup(data) => {
                    for subgroup in data.sub_groups.iter_mut() {
                        for item in subgroup.action_items.iter_mut() {
                            item.index = index;
                            index += 1;
                        }
                    }
                    match current_modal {
                        None => {
                            current_panel_data.groups.push(data.clone());
                        }
                        Some(ref mut modal) => {
                            modal
                                .panel
                                .expect_modal_panel_mut()
                                .groups
                                .push(data.clone());
                            if data.contains_validate_modal_item() {
                                blocks.push(BlockEvent::Modal(modal.clone()));
                                current_modal = None;
                            }
                        }
                    }
                }
                ActionType::NewBlock(data) => {
                    if current_panel_data.groups.len() > 1 {
                        blocks.push(BlockEvent::Action(Block {
                            uuid: Uuid::new_v4(),
                            panel: Panel::ActionPanel(current_panel_data.clone()),
                            visible: true,
                        }));
                    }
                    current_panel_data = data.clone();
                }
                ActionType::NewModal(data) => {
                    current_modal = Some(data.clone());
                }
                ActionType::UpdateActionItemRequest(data) => {
                    if let Some(update) = data.normalize(&action_item_requests) {
                        updates.push(update);
                    }
                }
            }
        }
        if !updates.is_empty() {
            blocks.push(BlockEvent::UpdateActionItems(updates));
        }
        blocks.push(BlockEvent::Action(Block {
            uuid: Uuid::new_v4(),
            panel: Panel::ActionPanel(current_panel_data.clone()),
            visible: true,
        }));
        blocks
    }

    pub fn compile_actions_to_item_updates(
        &self,
        action_item_requests: &BTreeMap<BlockId, ActionItemRequest>,
    ) -> Vec<ActionItemRequestUpdate> {
        let mut updates = vec![];

        for item in self.store.iter() {
            match item {
                ActionType::AppendSubGroup(sub_group) => {
                    let mut sub_group_updates =
                        sub_group.compile_actions_to_item_updates(&action_item_requests);
                    updates.append(&mut sub_group_updates);
                }
                ActionType::AppendGroup(group) => {
                    let mut group_updates =
                        group.compile_actions_to_item_updates(&action_item_requests);
                    updates.append(&mut group_updates);
                }
                ActionType::AppendItem(new_item, _, _) => {
                    if let Some(existing_item) = action_item_requests.get(&new_item.id) {
                        if let Some(update) =
                            ActionItemRequestUpdate::from_diff(new_item, existing_item)
                        {
                            updates.push(update);
                        };
                    };
                }
                ActionType::NewBlock(action_panel_data) => {
                    let mut block_updates =
                        action_panel_data.compile_actions_to_item_updates(&action_item_requests);
                    updates.append(&mut block_updates);
                }
                ActionType::NewModal(modal) => match &modal.panel {
                    Panel::ActionPanel(action_panel_data) => {
                        let mut block_updates = action_panel_data
                            .compile_actions_to_item_updates(&action_item_requests);
                        updates.append(&mut block_updates);
                    }
                    Panel::ModalPanel(modal_panel_data) => {
                        let mut block_updates =
                            modal_panel_data.compile_actions_to_item_updates(&action_item_requests);
                        updates.append(&mut block_updates);
                    }
                    _ => {}
                },
                ActionType::UpdateActionItemRequest(update) => updates.push(update.clone()),
            }
        }

        updates
    }
}

#[derive(Debug, Clone, Serialize, Deserialize, PartialEq)]
#[serde(tag = "type", content = "data")]
pub enum ActionItemRequestType {
    ReviewInput(ReviewInputRequest),
    ProvideInput(ProvideInputRequest),
    PickInputOption(PickInputOptionRequest),
    ProvidePublicKey(ProvidePublicKeyRequest),
    ProvideSignedTransaction(ProvideSignedTransactionRequest),
    ProvideSignedMessage(ProvideSignedMessageRequest),
    DisplayOutput(DisplayOutputRequest),
    DisplayErrorLog(DisplayErrorLogRequest),
    OpenModal(OpenModalData),
    ValidateBlock(ValidateBlockData),
    ValidateModal,
}

impl ActionItemRequestType {
    pub fn as_review_input(&self) -> Option<&ReviewInputRequest> {
        match &self {
            ActionItemRequestType::ReviewInput(value) => Some(value),
            _ => None,
        }
    }
    pub fn as_provide_input(&self) -> Option<&ProvideInputRequest> {
        match &self {
            ActionItemRequestType::ProvideInput(value) => Some(value),
            _ => None,
        }
    }
    pub fn as_pick_input(&self) -> Option<&PickInputOptionRequest> {
        match &self {
            ActionItemRequestType::PickInputOption(value) => Some(value),
            _ => None,
        }
    }
    pub fn as_provide_public_key(&self) -> Option<&ProvidePublicKeyRequest> {
        match &self {
            ActionItemRequestType::ProvidePublicKey(value) => Some(value),
            _ => None,
        }
    }
    pub fn as_provide_signed_tx(&self) -> Option<&ProvideSignedTransactionRequest> {
        match &self {
            ActionItemRequestType::ProvideSignedTransaction(value) => Some(value),
            _ => None,
        }
    }
    pub fn as_provide_signed_msg(&self) -> Option<&ProvideSignedMessageRequest> {
        match &self {
            ActionItemRequestType::ProvideSignedMessage(value) => Some(value),
            _ => None,
        }
    }
    pub fn as_display_output(&self) -> Option<&DisplayOutputRequest> {
        match &self {
            ActionItemRequestType::DisplayOutput(value) => Some(value),
            _ => None,
        }
    }
    pub fn as_display_err(&self) -> Option<&DisplayErrorLogRequest> {
        match &self {
            ActionItemRequestType::DisplayErrorLog(value) => Some(value),
            _ => None,
        }
    }
    pub fn as_open_modal(&self) -> Option<&OpenModalData> {
        match &self {
            ActionItemRequestType::OpenModal(value) => Some(value),
            _ => None,
        }
    }

    ///
    /// Serialize the immutable properties of the type to be used for an `ActionItemRequest`'s `BlockId`.
    ///
    pub fn get_block_id_string(&self) -> String {
        match self {
            ActionItemRequestType::ReviewInput(val) => format!("ReviewInput({})", val.input_name),
            ActionItemRequestType::ProvideInput(val) => format!(
                "ProvideInput({}-{})",
                val.input_name,
                serde_json::to_string(&val.typing).unwrap() //todo: make to_string prop?
            ),
            ActionItemRequestType::PickInputOption(_) => format!("PickInputOption"),
            ActionItemRequestType::ProvidePublicKey(val) => format!(
                "ProvidePublicKey({}-{}-{})",
                val.check_expectation_action_uuid
                    .and_then(|u| Some(u.to_string()))
                    .unwrap_or("None".to_string()),
                val.namespace,
                val.network_id
            ),
            ActionItemRequestType::ProvideSignedTransaction(val) => {
                format!(
                    "ProvideSignedTransaction({}-{}-{}-{})",
                    val.check_expectation_action_uuid
                        .and_then(|u| Some(u.to_string()))
                        .unwrap_or("None".to_string()),
                    val.signer_uuid.to_string(),
                    val.namespace,
                    val.network_id
                )
            }
            ActionItemRequestType::ProvideSignedMessage(val) => format!(
                "ProvideSignedMessage({}-{}-{}-{})",
                val.check_expectation_action_uuid
                    .and_then(|u| Some(u.to_string()))
                    .unwrap_or("None".to_string()),
                val.signer_uuid.to_string(),
                val.namespace,
                val.network_id
            ),
            ActionItemRequestType::DisplayOutput(val) => format!(
                "DisplayOutput({}-{}-{})",
                val.name,
                val.description.clone().unwrap_or("None".to_string()),
                val.value.to_string()
            ),
            ActionItemRequestType::DisplayErrorLog(val) => {
                format!("DisplayErrorLog({})", val.diagnostic.to_string())
            }
            ActionItemRequestType::OpenModal(val) => {
                format!("OpenModal({}-{})", val.modal_uuid, val.title)
            }
            ActionItemRequestType::ValidateBlock(val) => {
                format!("ValidateBlock({})", val.internal_idx.to_string())
            }
            ActionItemRequestType::ValidateModal => format!("ValidateModal"),
        }
    }

    ///
    /// Compares all properties of `new_type` against `existing_type` to determine if any of the mutable properties
    /// of the type have been updated. Returns `Some(new_type)` if only mutable properties were updated, returns `None`
    /// otherwise.
    ///
    pub fn diff_mutable_properties(
        new_type: &ActionItemRequestType,
        existing_item: &ActionItemRequestType,
    ) -> Option<ActionItemRequestType> {
        match new_type {
            ActionItemRequestType::ReviewInput(new) => {
                let Some(existing) = existing_item.as_review_input() else {
                    unreachable!("cannot change action item request type")
                };
                if new.value != existing.value {
                    if new.input_name != existing.input_name {
                        unreachable!("cannot change review input request input_name")
                    }
                    Some(new_type.clone())
                } else {
                    None
                }
            }
            ActionItemRequestType::ProvideInput(new) => {
                let Some(existing) = existing_item.as_provide_input() else {
                    unreachable!("cannot change action item request type")
                };
                if new.default_value != existing.default_value {
                    if new.input_name != existing.input_name {
                        unreachable!("cannot change provide input request input_name")
                    }
                    if new.typing != existing.typing {
                        unreachable!("cannot change provide input request typing")
                    }
                    Some(new_type.clone())
                } else {
                    None
                }
            }
            ActionItemRequestType::PickInputOption(_) => {
                let Some(_) = existing_item.as_pick_input() else {
                    unreachable!("cannot change action item request type")
                };
                Some(new_type.clone())
            }
            ActionItemRequestType::ProvidePublicKey(new) => {
                let Some(existing) = existing_item.as_provide_public_key() else {
                    unreachable!("cannot change action item request type")
                };
                if new.message != existing.message {
                    if new.check_expectation_action_uuid != existing.check_expectation_action_uuid {
                        unreachable!("cannot change provide public key request check_expectation_action_uuid");
                    }
                    if new.namespace != existing.namespace {
                        unreachable!("cannot change provide public key request namespace");
                    }
                    if new.network_id != existing.network_id {
                        unreachable!("cannot change provide public key request network_id");
                    }
                    Some(new_type.clone())
                } else {
                    None
                }
            }
            ActionItemRequestType::ProvideSignedTransaction(new) => {
                let Some(existing) = existing_item.as_provide_signed_tx() else {
                    unreachable!("cannot change action item request type")
                };
                if new.payload != existing.payload {
                    if new.check_expectation_action_uuid != existing.check_expectation_action_uuid {
                        unreachable!(
                            "cannot change provide signed tx request check_expectation_action_uuid"
                        );
                    }
                    if new.signer_uuid != existing.signer_uuid {
                        unreachable!("cannot change provide signed tx request signer_uuid");
                    }
                    if new.namespace != existing.namespace {
                        unreachable!("cannot change provide signed tx request namespace");
                    }
                    if new.network_id != existing.network_id {
                        unreachable!("cannot change provide signed tx request network_id");
                    }
                    Some(new_type.clone())
                } else {
                    None
                }
            }
            ActionItemRequestType::ProvideSignedMessage(new) => {
                let Some(existing) = existing_item.as_provide_signed_msg() else {
                    unreachable!("cannot change action item request type")
                };
                if new.message != existing.message {
                    if new.check_expectation_action_uuid != existing.check_expectation_action_uuid {
                        unreachable!(
                            "cannot change provide signed msg request check_expectation_action_uuid"
                        );
                    }
                    if new.signer_uuid != existing.signer_uuid {
                        unreachable!("cannot change provide signed msg request signer_uuid");
                    }
                    if new.namespace != existing.namespace {
                        unreachable!("cannot change provide signed msg request namespace");
                    }
                    if new.network_id != existing.network_id {
                        unreachable!("cannot change provide signed msg request network_id");
                    }
                    Some(new_type.clone())
                } else {
                    None
                }
            }
            ActionItemRequestType::DisplayOutput(_) => None,
            ActionItemRequestType::DisplayErrorLog(_) => None,
            ActionItemRequestType::OpenModal(_) => None,
            ActionItemRequestType::ValidateBlock(_) => None,
            ActionItemRequestType::ValidateModal => None,
        }
    }
}

#[derive(Debug, Clone, Serialize, Deserialize, PartialEq)]
#[serde(rename_all = "camelCase")]
pub struct ReviewInputRequest {
    pub input_name: String,
    pub value: Value,
}

#[derive(Debug, Clone, Serialize, Deserialize, PartialEq)]
#[serde(rename_all = "camelCase")]
pub struct ProvideInputRequest {
    pub default_value: Option<Value>,
    pub input_name: String,
    pub typing: Type,
}

#[derive(Debug, Clone, Serialize, Deserialize, PartialEq)]
#[serde(rename_all = "camelCase")]
pub struct DisplayOutputRequest {
    pub name: String,
    pub description: Option<String>,
    pub value: Value,
}

#[derive(Debug, Clone, Serialize, Deserialize, PartialEq)]
#[serde(rename_all = "camelCase")]
pub struct DisplayErrorLogRequest {
    pub diagnostic: Diagnostic,
}

#[derive(Debug, Clone, Serialize, Deserialize, PartialEq)]
#[serde(rename_all = "camelCase")]
pub struct ValidateBlockData {
    /// internal index used to differential one validate block instance from another
    internal_idx: u8,
}
impl ValidateBlockData {
    pub fn new(internal_idx: u8) -> Self {
        ValidateBlockData { internal_idx }
    }
}

#[derive(Debug, Clone, Serialize, Deserialize, PartialEq)]
#[serde(rename_all = "camelCase")]
pub struct PickInputOptionRequest {
    pub options: Vec<InputOption>,
    pub selected: InputOption,
}
#[derive(Debug, Clone, Serialize, Deserialize, PartialEq)]
#[serde(rename_all = "camelCase")]
pub struct InputOption {
    pub value: String,
    pub displayed_value: String,
}

impl InputOption {
    pub fn default() -> Self {
        InputOption {
            value: String::new(),
            displayed_value: String::new(),
        }
    }
}

#[derive(Debug, Clone, Serialize, Deserialize, PartialEq)]
#[serde(rename_all = "camelCase")]
pub struct ProvidePublicKeyRequest {
    pub check_expectation_action_uuid: Option<Uuid>,
    pub message: String,
    pub namespace: String,
    pub network_id: String,
}

#[derive(Debug, Clone, Serialize, Deserialize, PartialEq)]
#[serde(rename_all = "camelCase")]
pub struct ProvideSignedTransactionRequest {
    pub check_expectation_action_uuid: Option<Uuid>,
    pub signer_uuid: Uuid,
    pub payload: Value,
    pub namespace: String,
    pub network_id: String,
}

#[derive(Debug, Clone, Serialize, Deserialize, PartialEq)]
#[serde(rename_all = "camelCase")]
pub struct ProvideSignedMessageRequest {
    pub check_expectation_action_uuid: Option<Uuid>,
    pub signer_uuid: Uuid,
    pub message: Value,
    pub namespace: String,
    pub network_id: String,
}

#[derive(Debug, Clone, Serialize, Deserialize)]
#[serde(rename_all = "camelCase")]
pub struct ActionItemResponse {
    pub action_item_id: BlockId,
    #[serde(flatten)]
    pub payload: ActionItemResponseType,
}

#[derive(Debug, Clone, Serialize, Deserialize)]
#[serde(tag = "type", content = "data")]
pub enum ActionItemResponseType {
    ReviewInput(ReviewedInputResponse),
    ProvideInput(ProvidedInputResponse),
    PickInputOption(String),
    ProvidePublicKey(ProvidePublicKeyResponse),
    ProvideSignedMessage(ProvideSignedMessageResponse),
    ProvideSignedTransaction(ProvideSignedTransactionResponse),
    ValidateBlock,
    ValidateModal,
}

impl ActionItemResponseType {
    pub fn is_validate_panel(&self) -> bool {
        match &self {
            ActionItemResponseType::ValidateBlock => true,
            _ => false,
        }
    }
}

#[derive(Debug, Clone, Serialize, Deserialize)]
#[serde(rename_all = "camelCase")]
pub struct ReviewedInputResponse {
    pub input_name: String,
    pub value_checked: bool,
}

#[derive(Debug, Clone, Serialize, Deserialize)]
#[serde(rename_all = "camelCase")]
pub struct ProvidedInputResponse {
    pub input_name: String,
    pub updated_value: Value,
}

#[derive(Debug, Clone, Serialize, Deserialize)]
#[serde(rename_all = "camelCase")]
pub struct ProvidePublicKeyResponse {
    pub public_key: String,
}

#[derive(Debug, Clone, Serialize, Deserialize)]
#[serde(rename_all = "camelCase")]
pub struct ProvideSignedMessageResponse {
    pub signed_message_bytes: String,
    pub signer_uuid: Uuid,
}

#[derive(Debug, Clone, Serialize, Deserialize)]
#[serde(rename_all = "camelCase")]
pub struct ProvideSignedTransactionResponse {
    pub signed_transaction_bytes: String,
    pub signer_uuid: Uuid,
}

#[derive(Debug, Clone, Serialize, Deserialize)]
#[serde(rename_all = "camelCase")]
pub struct DiscoveryResponse {
    pub needs_credentials: bool,
    pub client_type: ClientType,
}

#[derive(Debug, Clone, Serialize, Deserialize)]
pub enum ClientType {
    Operator,
    Participant,
}

#[derive(Clone, Serialize, Deserialize)]
#[serde(rename_all = "camelCase")]
pub struct ChannelParticipantAuthRequest {
    pub otp_code: Option<String>,
}

#[derive(Clone, Serialize, Deserialize)]
#[serde(rename_all = "camelCase")]
pub struct ChannelParticipantAuthResponse {
    pub auth_token: String,
}

#[derive(Clone, Serialize, Deserialize)]
#[serde(rename = "runbook", rename_all = "camelCase")]
pub struct OpenChannelRequest {
    pub runbook_name: String,
    pub runbook_description: Option<String>,
    pub block_store: BTreeMap<usize, Block>,
    pub uuid: Uuid,
    pub slug: String,
    pub operating_token: String,
    pub totp: String,
}

#[derive(Clone, Serialize, Deserialize)]
#[serde(rename = "runbook", rename_all = "camelCase")]
pub struct DeleteChannelRequest {
    pub slug: String,
}

#[derive(Clone, Debug, Serialize, Deserialize)]
#[serde(rename_all = "camelCase")]
pub struct OpenChannelResponse {
    pub http_endpoint_url: String,
    pub ws_endpoint_url: String,
}

#[derive(Clone, Debug, Serialize, Deserialize)]
#[serde(rename_all = "camelCase")]
pub struct OpenChannelResponseBrowser {
    pub totp: String,
    pub http_endpoint_url: String,
    pub ws_endpoint_url: String,
    pub slug: String,
}<|MERGE_RESOLUTION|>--- conflicted
+++ resolved
@@ -444,8 +444,7 @@
     }
 }
 
-<<<<<<< HEAD
-#[derive(Debug, Clone, Serialize)]
+#[derive(Debug, Clone, Serialize, Deserialize)]
 pub enum ProgressBarStatusColor {
     Green,
     Yellow,
@@ -461,10 +460,7 @@
     }
 }
 
-#[derive(Debug, Clone, Serialize)]
-=======
-#[derive(Debug, Clone, Serialize, Deserialize)]
->>>>>>> 91682090
+#[derive(Debug, Clone, Serialize, Deserialize)]
 #[serde(rename_all = "camelCase")]
 pub struct ProgressBarStatusUpdate {
     pub progress_bar_uuid: Uuid,
