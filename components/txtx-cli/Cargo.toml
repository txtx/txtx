--- conflicted
+++ resolved
@@ -34,18 +34,15 @@
 tokio = "1.37.0"
 mime_guess = "2.0.4"
 serde_yml = "0.0.10"
-<<<<<<< HEAD
 dotenvy_macro = "0.15.7"
 tokio-tungstenite = { version = "0.23.1", features = ["native-tls"] }
 native-tls = "0.2.11"
 totp-rs = "^5.0"
 sha2 = "0.10.8"
 base58 = "0.2.0"
-=======
 dialoguer = "0.11.0"
 console = "0.15.8"
 convert_case = "0.6.0"
->>>>>>> b0391505
 
 [features]
 default = ["cli"]
