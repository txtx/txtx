--- conflicted
+++ resolved
@@ -59,18 +59,15 @@
               documentation: "The multisig address that is expected to be created from combining the public keys of all parties. Omitting this field will allow any address to be used for this wallet.",
                 typing: Type::string(),
                 optional: true,
-<<<<<<< HEAD
-                interpolable: true
+                interpolable: true,
+                sensitive: false
             },
             required_signatures: {
               documentation: "The number of signatures required. This value must be between 1 and the number of signers. If this value is equal to the number of signers, an `n` of `n` multisig address is generated. If this value is less than the number of signers, an `m` of `n` multisig address is generated. If omitted, the number of signers will be used.",
                 typing: Type::uint(),
                 optional: true,
-                interpolable: true
-=======
                 interpolable: true,
                 sensitive: false
->>>>>>> c624c6bc
             }
           ],
           outputs: [
@@ -153,7 +150,7 @@
             .and_then(|count| Some(count.try_into().unwrap_or(signer_count).max(1)))
             .unwrap_or(signer_count);
 
-        wallet_state.insert(
+        signing_command_state.insert(
             REQUIRED_SIGNATURE_COUNT,
             Value::uint(required_signature_count as u64),
         );
@@ -165,13 +162,8 @@
             let modal =
                 BlockEvent::new_modal("Stacks Multisig Configuration assistant", "", vec![]);
             let mut open_modal_action = vec![ActionItemRequest::new(
-<<<<<<< HEAD
-                &Some(root_uuid.value()),
+                &Some(root_construct_did.clone()),
                 "Computed multisig address",
-=======
-                &Some(root_construct_did.clone()),
-                "Compute multisig address",
->>>>>>> c624c6bc
                 Some("Multisig addresses are computed by hashing the public keys of all participants.".into()),
                 ActionItemStatus::Todo,
                 ActionItemRequestType::OpenModal(OpenModalData {
