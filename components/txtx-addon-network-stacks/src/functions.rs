--- conflicted
+++ resolved
@@ -1,15 +1,9 @@
-<<<<<<< HEAD
 use clarity::{
     types::chainstate::StacksAddress,
     vm::types::{
-        ASCIIData, BuffData, CharType, PrincipalData, QualifiedContractIdentifier, SequenceData,
+        ASCIIData, BuffData, CharType, OptionalData, PrincipalData, QualifiedContractIdentifier, SequenceData,
         SequencedValue, UTF8Data,
     },
-=======
-use clarity::vm::types::{
-    ASCIIData, BuffData, CharType, OptionalData, PrincipalData, SequenceData, SequencedValue,
-    UTF8Data,
->>>>>>> 85df2d8d
 };
 use clarity_repl::clarity::{codec::StacksMessageCodec, Value as ClarityValue};
 use txtx_addon_kit::types::{
@@ -715,7 +709,6 @@
     }
 }
 
-<<<<<<< HEAD
 pub struct StacksEncodeInt;
 impl FunctionImplementation for StacksEncodeInt {
     fn check_instantiability(
@@ -1098,8 +1091,6 @@
     }
 }
 
-=======
->>>>>>> 85df2d8d
 pub struct DecodeClarityValueOk;
 impl FunctionImplementation for DecodeClarityValueOk {
     fn check_instantiability(
