use clarity::util::sleep_ms;
use std::collections::VecDeque;
use std::fmt::Write;
use txtx_addon_kit::types::commands::{
    CommandExecutionContext, CommandExecutionFutureResult, PreCommandSpecification,
};
use txtx_addon_kit::types::frontend::{
    Actions, BlockEvent, ProgressBarStatus, ProgressBarStatusUpdate,
};
use txtx_addon_kit::types::{
    commands::{CommandExecutionResult, CommandImplementation, CommandSpecification},
    diagnostics::Diagnostic,
    types::{Type, Value},
};
use txtx_addon_kit::types::{ConstructUuid, ValueStore};
use txtx_addon_kit::uuid::Uuid;
use txtx_addon_kit::AddonDefaults;

use crate::constants::{DEFAULT_CONFIRMATIONS_NUMBER, RPC_API_URL, SIGNED_TRANSACTION_BYTES};
use crate::rpc::StacksRpc;
use crate::typing::{CLARITY_BUFFER, CLARITY_VALUE};

lazy_static! {
    pub static ref BROADCAST_STACKS_TRANSACTION: PreCommandSpecification = define_command! {
        BroadcastStacksTransaction => {
            name: "Broadcast Stacks Transaction",
            matcher: "broadcast_transaction",
            documentation: "The `broadcast_transaction` action sends a signed transaction payload to the specified network.",
            implements_signing_capability: false,
            implements_background_task_capability: true,
            inputs: [
                signed_transaction_bytes: {
                  documentation: "The signed transaction bytes that will be broadcasted to the network.",
                  typing: Type::buffer(),
                  optional: false,
                  interpolable: true
                },
                rpc_api_url: {
                  documentation: "The URL of the Stacks API to broadcast to.",
                  typing: Type::string(),
                  optional: true,
                  interpolable: true
                },
                confirmations: {
                    documentation: "Coming soon - once the transaction is included on a block, the number of blocks to await before the transaction is considered successful.",
                    typing: Type::uint(),
                    optional: true,
                    interpolable: true
                }
                // todo:
                // success_required: {
                //     documentation: "Success required.",
                //     typing: Type::bool(),
                //     optional: true,
                //     interpolable: true
                // }
            ],
            outputs: [
              tx_id: {
                    documentation: "The transaction id.",
                    typing: Type::string()
            },
                result: {
                    documentation: "The transaction result.",
                    typing: Type::buffer()
                }
            ],
            example: txtx_addon_kit::indoc! {r#"
            action "my_ref" "stacks::broadcast_transaction" {
                description = "Broadcasts the signed transaction bytes"
                signed_transaction_bytes = "0x8080000000040063A5EDA39412C016478AE5A8C300843879F78245000000000000000100000000000004B0000182C1712C31B7F683F6C56EEE8920892F735FC0118C98FD10C1FDAA85ABEC2808063773E5F61229D76B29784B8BBBBAAEA72EEA701C92A4FE15EF3B9E32A373D8020100000000021A6D78DE7B0625DFBFC16C3A8A5735F6DC3DC3F2CE0E707974682D6F7261636C652D76311D7665726966792D616E642D7570646174652D70726963652D66656564730000000202000000030102030C0000000315707974682D6465636F6465722D636F6E7472616374061A6D78DE7B0625DFBFC16C3A8A5735F6DC3DC3F2CE14707974682D706E61752D6465636F6465722D763115707974682D73746F726167652D636F6E7472616374061A6D78DE7B0625DFBFC16C3A8A5735F6DC3DC3F2CE0D707974682D73746F72652D763116776F726D686F6C652D636F72652D636F6E7472616374061A6D78DE7B0625DFBFC16C3A8A5735F6DC3DC3F2CE10776F726D686F6C652D636F72652D7631"
            }
            output "tx_id" {
              value = action.my_ref.tx_id
            }
            output "result" {
              value = action.my_ref.result
            }
            // > tx_id: 0x...
            // > result: success
        "#},
        }
    };
}
pub struct BroadcastStacksTransaction;
impl CommandImplementation for BroadcastStacksTransaction {
    fn check_instantiability(
        _ctx: &CommandSpecification,
        _args: Vec<Type>,
    ) -> Result<Type, Diagnostic> {
        //    Todo: check network consistency?
        // let network = match transaction.version {
        //     TransactionVersion::Mainnet => "mainnet".to_string(),
        //     TransactionVersion::Testnet => "testnet".to_string(),
        // };

        // let network_id = args.get("network_id")
        //     .and_then(|a| Some(a.expect_string()))
        //     .or(defaults.keys.get("network_id").map(|x| x.as_str()))
        //     .ok_or(Diagnostic::error_from_string(format!("Key 'network_id' is missing")))?;
        unimplemented!()
    }

    fn check_executability(
        _uuid: &ConstructUuid,
        _instance_name: &str,
        _spec: &CommandSpecification,
        _args: &ValueStore,
        _defaults: &AddonDefaults,
        _execution_context: &CommandExecutionContext,
    ) -> Result<Actions, Diagnostic> {
        Ok(Actions::none())
    }

    #[cfg(not(feature = "wasm"))]
    fn run_execution(
        _uuid: &ConstructUuid,
        _spec: &CommandSpecification,
        _args: &ValueStore,
        _defaults: &AddonDefaults,
        _progress_tx: &txtx_addon_kit::channel::Sender<BlockEvent>,
    ) -> CommandExecutionFutureResult {
        let future = async move {
            let result = CommandExecutionResult::new();
            Ok(result)
        };

        Ok(Box::pin(future))
    }

    #[cfg(not(feature = "wasm"))]
    fn build_background_task(
        uuid: &ConstructUuid,
        _spec: &CommandSpecification,
        args: &ValueStore,
        defaults: &AddonDefaults,
        progress_tx: &txtx_addon_kit::channel::Sender<BlockEvent>,
        background_tasks_uuid: &Uuid,
    ) -> CommandExecutionFutureResult {
        use crate::rpc::TransactionStatus;

        let args = args.clone();
        let uuid = uuid.clone();
        let background_tasks_uuid = background_tasks_uuid.clone();

        let confirmations_required = args
            .get_expected_uint("confirmations")
            .unwrap_or(DEFAULT_CONFIRMATIONS_NUMBER) as usize;

        let transaction_bytes =
            args.get_expected_buffer(SIGNED_TRANSACTION_BYTES, &CLARITY_BUFFER)?;

        let rpc_api_url = args.get_defaulting_string(RPC_API_URL, defaults)?;
        let progress_tx = progress_tx.clone();
        let future = async move {
            let mut result = CommandExecutionResult::new();

            let mut s = String::from("0x");
            s.write_str(
                &transaction_bytes
                    .bytes
                    .clone()
                    .iter()
                    .map(|b| format!("{:02X}", b))
                    .collect::<String>(),
            )
            .map_err(|e| {
                Diagnostic::error_from_string(format!("Failed to serialize transaction bytes: {e}"))
            })?;

            let backoff_ms = 5000;

            let client = StacksRpc::new(&rpc_api_url);
            let mut retry_count = 4;
            let tx_result = loop {
                match client.post_transaction(&transaction_bytes.bytes).await {
                    Ok(res) => break res,
                    Err(e) => {
                        retry_count -= 1;
                        if retry_count > 0 {
                            sleep_ms(backoff_ms);
                            continue;
                        }

                        return Err(Diagnostic::error_from_string(format!(
                            "Failed to broadcast stacks transaction: {e}"
                        )));
                    }
                }
            };

            let txid = tx_result.txid;
            result
                .outputs
                .insert(format!("tx_id"), Value::string(txid.clone()));

<<<<<<< HEAD
            result.outputs.insert(
                SIGNED_TRANSACTION_BYTES.into(),
                Value::buffer(transaction_bytes.bytes, CLARITY_BUFFER.clone()),
            );

            Ok(result)
        };

        Ok(Box::pin(future))
    }

    #[cfg(not(feature = "wasm"))]
    fn build_background_task(
        uuid: &ConstructUuid,
        _spec: &CommandSpecification,
        args: &ValueStore,
        defaults: &AddonDefaults,
        progress_tx: &txtx_addon_kit::channel::Sender<BlockEvent>,
        background_tasks_uuid: &Uuid,
    ) -> CommandExecutionFutureResult {
        use txtx_addon_kit::types::frontend::ProgressBarStatusColor;

        use crate::{constants::NETWORK_ID, rpc::TransactionStatus};

        let args = args.clone();
        let uuid = uuid.clone();
        let background_tasks_uuid = background_tasks_uuid.clone();

        let confirmations_required = args
            .get_expected_uint("confirmations")
            .unwrap_or(DEFAULT_CONFIRMATIONS_NUMBER) as usize;

        let txid = args.get_expected_string("tx_id").unwrap().to_string();

        let rpc_api_url = args.get_defaulting_string(RPC_API_URL, defaults)?;
        let network_id = match args.get_defaulting_string(NETWORK_ID, &defaults) {
            Ok(value) => value,
            Err(diag) => return Err(diag),
        };
        let moved_txid = txid.clone();
        let moved_network_id = network_id.clone();
        let wrap_msg = move |msg: &str| {
            txtx_addon_kit::formatdoc! {
                r#"<a target="_blank" href="https://explorer.hiro.so/txid/{}?chain={}">{}</a>"#,
                moved_txid, moved_network_id, msg
            }
            .to_string()
        };

        let progress_tx = progress_tx.clone();
        let future = async move {
            let client = StacksRpc::new(&rpc_api_url);
=======
>>>>>>> 6367ecc3
            let mut retry_count = 4;
            let mut status_update = ProgressBarStatusUpdate::new(
                &background_tasks_uuid,
                &uuid.value(),
                &ProgressBarStatus {
                    status_color: ProgressBarStatusColor::Yellow,
                    status: "Pending".to_string(),
                    message: wrap_msg(&format!("Transaction 0x{}", &txid)),
                    diagnostic: None,
                },
            );
            let _ = progress_tx.send(BlockEvent::UpdateProgressBarStatus(status_update.clone()));

            let mut block_height = 0;
            let mut confirmed_blocks_ids = VecDeque::new();
            let backoff_ms = 500;

            // let progress_symbol = ["⠁", "⠃", "⠇", "⠧", "⠷", "⠿"];
            let progress_symbol = ["|", "/", "-", "\\", "|", "/", "-", "\\"];
            let mut progress = 0;

            loop {
                progress = (progress + 1) % progress_symbol.len();

                if confirmed_blocks_ids.len() >= confirmations_required {
                    status_update.update_status(&ProgressBarStatus::new_msg(
                        ProgressBarStatusColor::Green,
                        "Complete",
                        &wrap_msg(&format!("Confirmed {} blocks", &confirmations_required)),
                    ));

                    let _ = progress_tx
                        .send(BlockEvent::UpdateProgressBarStatus(status_update.clone()));
                    break;
                }

                let node_info = match client.get_info().await {
                    Ok(res) => res,
                    Err(e) => {
                        retry_count -= 1;
                        sleep_ms(backoff_ms);
                        if retry_count > 0 {
                            continue;
                        }
                        let diag = Diagnostic::error_from_string(format!(
                            "Failed to broadcast stacks transaction: {e}"
                        ));
                        status_update.update_status(&ProgressBarStatus::new_err(
                            "Failure",
                            &wrap_msg("Broadcast failed."),
                            &diag,
                        ));

                        let _ = progress_tx
                            .send(BlockEvent::UpdateProgressBarStatus(status_update.clone()));
                        return Err(diag);
                    }
                };

                if node_info.stacks_tip_height == block_height {
                    status_update.update_status(&ProgressBarStatus::new_msg(
                        ProgressBarStatusColor::Yellow,
                        &format!("Pending {}", progress_symbol[progress]),
                        &wrap_msg(&format!("Transaction 0x{}", &txid)),
                    ));
                    let _ = progress_tx
                        .send(BlockEvent::UpdateProgressBarStatus(status_update.clone()));

                    // no new block
                    sleep_ms(backoff_ms);
                    continue;
                }

                block_height = node_info.stacks_tip_height;

                status_update.update_status(&ProgressBarStatus::new_msg(
                    ProgressBarStatusColor::Yellow,
                    &format!("Pending {}", progress_symbol[progress]),
                    &wrap_msg(&format!("Transaction 0x{}", &txid)),
                ));

                let _ =
                    progress_tx.send(BlockEvent::UpdateProgressBarStatus(status_update.clone()));

                if !confirmed_blocks_ids.is_empty() {
                    confirmed_blocks_ids.push_back(block_height);
                    sleep_ms(backoff_ms);
                    continue;
                }

                let tx_details_result = client.get_tx(&txid).await.map_err(|e| {
                    Diagnostic::error_from_string(format!(
                        "Failed to broadcast stacks transaction: {e}"
                    ))
                });

                let Ok(tx_details) = tx_details_result else {
                    // unable to fetch /v2/info
                    sleep_ms(backoff_ms);
                    continue;
                };
                let tx_result_bytes =
                    txtx_addon_kit::hex::decode(&tx_details.tx_result.hex[2..]).unwrap();

                match tx_details.tx_status {
                    TransactionStatus::Success => {
                        status_update.update_status(&ProgressBarStatus::new_msg(
                            ProgressBarStatusColor::Yellow,
                            &format!("Pending {}", progress_symbol[progress]),
                            &wrap_msg("Transaction included in block"),
                        ));
                        let _ = progress_tx
                            .send(BlockEvent::UpdateProgressBarStatus(status_update.clone()));
                        result.outputs.insert(
                            "result".into(),
                            Value::buffer(tx_result_bytes, CLARITY_VALUE.clone()),
                        );
                    }
                    TransactionStatus::AbortByResponse => {
                        let diag = Diagnostic::error_from_string(format!(
                          "The transaction did not succeed because it was aborted during its execution: {}",
                          tx_details.tx_result.repr
                        ));
                        status_update.update_status(&ProgressBarStatus::new_err(
                            "Failed",
                            &wrap_msg("Transaction aborted"),
                            &diag,
                        ));
                        let _ = progress_tx
                            .send(BlockEvent::UpdateProgressBarStatus(status_update.clone()));
                        return Err(diag);
                    }
                    TransactionStatus::AbortByPostCondition => {
                        let diag = Diagnostic::error_from_string(format!(
                        "This transaction would have succeeded, but was rolled back by a supplied post-condition: {}",
                        tx_details.tx_result.repr
                      ));
                        status_update.update_status(&ProgressBarStatus::new_err(
                            "Failed",
                            &wrap_msg("Transaction rolled back"),
                            &diag,
                        ));
                        let _ = progress_tx
                            .send(BlockEvent::UpdateProgressBarStatus(status_update.clone()));
                        return Err(diag);
                    }
                };
                confirmed_blocks_ids.push_back(node_info.stacks_tip_height);
            }

            Ok(result)
        };
        Ok(Box::pin(future))
    }
}<|MERGE_RESOLUTION|>--- conflicted
+++ resolved
@@ -137,7 +137,9 @@
         progress_tx: &txtx_addon_kit::channel::Sender<BlockEvent>,
         background_tasks_uuid: &Uuid,
     ) -> CommandExecutionFutureResult {
-        use crate::rpc::TransactionStatus;
+        use txtx_addon_kit::types::frontend::ProgressBarStatusColor;
+
+        use crate::{constants::NETWORK_ID, rpc::TransactionStatus};
 
         let args = args.clone();
         let uuid = uuid.clone();
@@ -146,6 +148,11 @@
         let confirmations_required = args
             .get_expected_uint("confirmations")
             .unwrap_or(DEFAULT_CONFIRMATIONS_NUMBER) as usize;
+
+        let network_id = match args.get_defaulting_string(NETWORK_ID, &defaults) {
+            Ok(value) => value,
+            Err(diag) => return Err(diag),
+        };
 
         let transaction_bytes =
             args.get_expected_buffer(SIGNED_TRANSACTION_BYTES, &CLARITY_BUFFER)?;
@@ -194,61 +201,17 @@
                 .outputs
                 .insert(format!("tx_id"), Value::string(txid.clone()));
 
-<<<<<<< HEAD
-            result.outputs.insert(
-                SIGNED_TRANSACTION_BYTES.into(),
-                Value::buffer(transaction_bytes.bytes, CLARITY_BUFFER.clone()),
-            );
-
-            Ok(result)
-        };
-
-        Ok(Box::pin(future))
-    }
-
-    #[cfg(not(feature = "wasm"))]
-    fn build_background_task(
-        uuid: &ConstructUuid,
-        _spec: &CommandSpecification,
-        args: &ValueStore,
-        defaults: &AddonDefaults,
-        progress_tx: &txtx_addon_kit::channel::Sender<BlockEvent>,
-        background_tasks_uuid: &Uuid,
-    ) -> CommandExecutionFutureResult {
-        use txtx_addon_kit::types::frontend::ProgressBarStatusColor;
-
-        use crate::{constants::NETWORK_ID, rpc::TransactionStatus};
-
-        let args = args.clone();
-        let uuid = uuid.clone();
-        let background_tasks_uuid = background_tasks_uuid.clone();
-
-        let confirmations_required = args
-            .get_expected_uint("confirmations")
-            .unwrap_or(DEFAULT_CONFIRMATIONS_NUMBER) as usize;
-
-        let txid = args.get_expected_string("tx_id").unwrap().to_string();
-
-        let rpc_api_url = args.get_defaulting_string(RPC_API_URL, defaults)?;
-        let network_id = match args.get_defaulting_string(NETWORK_ID, &defaults) {
-            Ok(value) => value,
-            Err(diag) => return Err(diag),
-        };
-        let moved_txid = txid.clone();
-        let moved_network_id = network_id.clone();
-        let wrap_msg = move |msg: &str| {
-            txtx_addon_kit::formatdoc! {
-                r#"<a target="_blank" href="https://explorer.hiro.so/txid/{}?chain={}">{}</a>"#,
-                moved_txid, moved_network_id, msg
-            }
-            .to_string()
-        };
-
-        let progress_tx = progress_tx.clone();
-        let future = async move {
-            let client = StacksRpc::new(&rpc_api_url);
-=======
->>>>>>> 6367ecc3
+            let moved_txid = txid.clone();
+            let moved_network_id = network_id.clone();
+            let wrap_msg = move |msg: &str| {
+                txtx_addon_kit::formatdoc! {
+                    r#"<a target="_blank" href="https://explorer.hiro.so/txid/{}?chain={}">{}</a>"#,
+                    moved_txid, moved_network_id, msg
+                }
+                .to_string()
+            };
+
+            let progress_tx = progress_tx.clone();
             let mut retry_count = 4;
             let mut status_update = ProgressBarStatusUpdate::new(
                 &background_tasks_uuid,
