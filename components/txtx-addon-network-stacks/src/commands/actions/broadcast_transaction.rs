--- conflicted
+++ resolved
@@ -237,16 +237,11 @@
 
             let mut block_height = 0;
             let mut confirmed_blocks_ids = VecDeque::new();
-<<<<<<< HEAD
-            let backoff_ms = 5000;
-            let mut index = 0;
-=======
             let backoff_ms = 500;
 
             // let progress_symbol = ["⠁", "⠃", "⠇", "⠧", "⠷", "⠿"];
             let progress_symbol = ["|", "\\", "-", "/", "|", "\\", "-", "/"];
             let mut progress = 0;
->>>>>>> 91682090
 
             loop {
                 progress = (progress + 1) % progress_symbol.len();
@@ -287,26 +282,14 @@
                 };
 
                 if node_info.stacks_tip_height == block_height {
-<<<<<<< HEAD
-                    if index % 3 == 0 {
-                        status_update.update_status(&ProgressBarStatus::new_msg(
-                            ProgressBarStatusColor::Yellow,
-                            "Pending",
-                            &wrap_msg(&format!("Transaction 0x{}", &txid)),
-                        ));
-                        let _ = progress_tx
-                            .send(BlockEvent::UpdateProgressBarStatus(status_update.clone()));
-                    }
-                    index = index + 1;
-=======
                     status_update.update_status(&ProgressBarStatus::new_msg(
+                        ProgressBarStatusColor::Yellow,
                         &format!("Pending {}", progress_symbol[progress]),
-                        &format!("{}", txid.clone()),
+                        &wrap_msg(&format!("Transaction 0x{}", &txid)),
                     ));
                     let _ = progress_tx
                         .send(BlockEvent::UpdateProgressBarStatus(status_update.clone()));
 
->>>>>>> 91682090
                     // no new block
                     sleep_ms(backoff_ms);
                     continue;
@@ -314,17 +297,15 @@
 
                 block_height = node_info.stacks_tip_height;
 
-<<<<<<< HEAD
-=======
                 status_update.update_status(&ProgressBarStatus::new_msg(
+                    ProgressBarStatusColor::Yellow,
                     &format!("Pending {}", progress_symbol[progress]),
-                    &format!("{}", txid.clone()),
+                    &wrap_msg(&format!("Transaction 0x{}", &txid)),
                 ));
 
                 let _ =
                     progress_tx.send(BlockEvent::UpdateProgressBarStatus(status_update.clone()));
 
->>>>>>> 91682090
                 if !confirmed_blocks_ids.is_empty() {
                     confirmed_blocks_ids.push_back(block_height);
                     sleep_ms(backoff_ms);
@@ -348,17 +329,9 @@
                 match tx_details.tx_status {
                     TransactionStatus::Success => {
                         status_update.update_status(&ProgressBarStatus::new_msg(
-<<<<<<< HEAD
                             ProgressBarStatusColor::Yellow,
-                            "Pending",
+                            &format!("Pending {}", progress_symbol[progress]),
                             &wrap_msg("Transaction included in block"),
-=======
-                            &format!("Pending {}", progress_symbol[progress]),
-                            &format!(
-                                "Transaction included in block. Transaction result: {}",
-                                tx_details.tx_result.repr
-                            ),
->>>>>>> 91682090
                         ));
                         let _ = progress_tx
                             .send(BlockEvent::UpdateProgressBarStatus(status_update.clone()));
