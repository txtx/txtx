use clarity::address::public_keys_to_address_hash;
use clarity::types::chainstate::StacksPublicKey;
use clarity::util::secp256k1::MessageSignature;
use clarity_repl::codec::{
    MultisigHashMode, MultisigSpendingCondition, SinglesigHashMode, SinglesigSpendingCondition,
    TransactionPostConditionMode, TransactionPublicKeyEncoding,
};
use clarity_repl::{
    clarity::{address::AddressHashMode, codec::StacksMessageCodec},
    codec::{
        StacksTransaction, TransactionAuth, TransactionPayload, TransactionSpendingCondition,
        TransactionVersion,
    },
};
use std::collections::HashMap;
use std::str::FromStr;
use txtx_addon_kit::types::commands::{
    CommandExecutionContext, CommandExecutionResult, CommandImplementation, PreCommandSpecification,
};
use txtx_addon_kit::types::frontend::{Actions, BlockEvent};
use txtx_addon_kit::types::wallets::{
    return_synchronous_actions, return_synchronous_err, return_synchronous_ok,
    WalletActionsFutureResult, WalletInstance, WalletSignFutureResult, WalletsState,
};
use txtx_addon_kit::types::{
    commands::CommandSpecification,
    diagnostics::Diagnostic,
    types::{Type, Value},
};
use txtx_addon_kit::types::{ConstructUuid, ValueStore};
use txtx_addon_kit::uuid::Uuid;
use txtx_addon_kit::{hex, AddonDefaults};

use crate::constants::{
    NETWORK_ID, PUBLIC_KEYS, SIGNED_TRANSACTION_BYTES, TRANSACTION_PAYLOAD_BYTES,
};
use crate::typing::{CLARITY_BUFFER, STACKS_SIGNED_TRANSACTION};

lazy_static! {
    pub static ref SIGN_STACKS_TRANSACTION: PreCommandSpecification = define_command! {
      SignStacksTransaction => {
          name: "Sign Stacks Transaction",
          matcher: "sign_transaction",
          documentation: "The `sign_transaction` action signs an encoded transaction payload with the supplied wallet data.",
          implements_signing_capability: true,
          implements_background_task_capability: false,
          inputs: [
            transaction_payload_bytes: {
                documentation: "The transaction payload bytes, encoded as a clarity buffer.",
                typing: Type::string(),
                optional: false,
                interpolable: true
            },
            network_id: {
                documentation: indoc!{r#"The network id, which is used to set the transaction version. Can be `"testnet"` or `"mainnet"`."#},
                typing: Type::string(),
                optional: true,
                interpolable: true
            },
            signer: {
<<<<<<< HEAD
                documentation: "Coming soon",
                typing: Type::string(),
                optional: false,
                interpolable: true
            },
            nonce: {
                documentation: "Coming soon",
                typing: Type::uint(),
                optional: false,
                interpolable: true
            },
            fee: {
                documentation: "Coming soon",
                typing: Type::uint(),
                optional: false,
=======
              documentation: "Coming soon",
              typing: Type::string(),
              optional: false,
              interpolable: true
            },
            description: {
                documentation: "Description of the transaction",
                typing: Type::string(),
                optional: true,
>>>>>>> aaf614f9
                interpolable: true
            }
          ],
          outputs: [
              signed_transaction_bytes: {
                  documentation: "The signed transaction bytes.",
                  typing: Type::string()
              },
              network_id: {
                  documentation: "Network id of the signed transaction.",
                  typing: Type::string()
              }
          ],
          example: txtx_addon_kit::indoc! {r#"
          action "my_ref" "stacks::sign_transaction" {
              transaction_payload_bytes = stacks::cv_buff("0x021A6D78DE7B0625DFBFC16C3A8A5735F6DC3DC3F2CE0E707974682D6F7261636C652D76311D7665726966792D616E642D7570646174652D70726963652D66656564730000000202000000030102030C0000000315707974682D6465636F6465722D636F6E7472616374061A6D78DE7B0625DFBFC16C3A8A5735F6DC3DC3F2CE14707974682D706E61752D6465636F6465722D763115707974682D73746F726167652D636F6E7472616374061A6D78DE7B0625DFBFC16C3A8A5735F6DC3DC3F2CE0D707974682D73746F72652D763116776F726D686F6C652D636F72652D636F6E7472616374061A6D78DE7B0625DFBFC16C3A8A5735F6DC3DC3F2CE10776F726D686F6C652D636F72652D7631")
              nonce = 1
              fee = 1200
              network_id = "testnet"
          }
          output "signed_bytes" {
            value = action.my_ref.signed_transaction_bytes
          }
          // > signed_bytes: 0x8080000000040063A5EDA39412C016478AE5A8C300843879F78245000000000000000100000000000004B0000182C1712C31B7F683F6C56EEE8920892F735FC0118C98FD10C1FDAA85ABEC2808063773E5F61229D76B29784B8BBBBAAEA72EEA701C92A4FE15EF3B9E32A373D8020100000000021A6D78DE7B0625DFBFC16C3A8A5735F6DC3DC3F2CE0E707974682D6F7261636C652D76311D7665726966792D616E642D7570646174652D70726963652D66656564730000000202000000030102030C0000000315707974682D6465636F6465722D636F6E7472616374061A6D78DE7B0625DFBFC16C3A8A5735F6DC3DC3F2CE14707974682D706E61752D6465636F6465722D763115707974682D73746F726167652D636F6E7472616374061A6D78DE7B0625DFBFC16C3A8A5735F6DC3DC3F2CE0D707974682D73746F72652D763116776F726D686F6C652D636F72652D636F6E7472616374061A6D78DE7B0625DFBFC16C3A8A5735F6DC3DC3F2CE10776F726D686F6C652D636F72652D7631
      "#},
      }
    };
}

pub struct SignStacksTransaction;
impl CommandImplementation for SignStacksTransaction {
    fn check_instantiability(
        _ctx: &CommandSpecification,
        _args: Vec<Type>,
    ) -> Result<Type, Diagnostic> {
        unimplemented!()
    }

    fn check_signed_executability(
        uuid: &ConstructUuid,
        instance_name: &str,
        spec: &CommandSpecification,
        args: &ValueStore,
        defaults: &AddonDefaults,
        execution_context: &CommandExecutionContext,
        wallets_instances: &HashMap<ConstructUuid, WalletInstance>,
        mut wallets: WalletsState,
    ) -> WalletActionsFutureResult {
        let wallet_uuid = get_wallet_uuid(args).unwrap();
        let wallet = wallets_instances.get(&wallet_uuid).unwrap();

        let wallet_state = wallets.pop_wallet_state(&wallet_uuid).unwrap();

        let transaction = match build_unsigned_transaction(&wallet_state, spec, args, defaults) {
            Ok(transaction) => transaction,
            Err(diag) => {
                wallets.push_wallet_state(wallet_state);
                return Err((wallets, diag));
            }
        };

        let mut bytes = vec![];
        transaction.consensus_serialize(&mut bytes).unwrap(); // todo
        let hex_str = txtx_addon_kit::hex::encode(bytes); // todo
        let payload = Value::string(hex_str);

        let description = args
            .get_expected_string("description")
            .ok()
            .and_then(|d| Some(d.to_string()));

        let res = (wallet.specification.check_signability)(
            uuid,
            instance_name,
            &description,
            &payload,
            &wallet.specification,
            &args,
            wallet_state,
            wallets,
            wallets_instances,
            &defaults,
            execution_context,
        );

        return_synchronous_actions(res)
    }

    fn run_signed_execution(
        uuid: &ConstructUuid,
        spec: &CommandSpecification,
        args: &ValueStore,
        defaults: &AddonDefaults,
        _progress_tx: &txtx_addon_kit::channel::Sender<BlockEvent>,
        wallets_instances: &HashMap<ConstructUuid, WalletInstance>,
        mut wallets: WalletsState,
    ) -> WalletSignFutureResult {
        if let Ok(signed_transaction_bytes) = args.get_expected_value(SIGNED_TRANSACTION_BYTES) {
            let mut result = CommandExecutionResult::new();
            result.outputs.insert(
                SIGNED_TRANSACTION_BYTES.into(),
                signed_transaction_bytes.clone(),
            );
            return return_synchronous_ok(wallets, result);
        }

        let wallet_uuid = get_wallet_uuid(args).unwrap();
        let wallet = wallets_instances.get(&wallet_uuid).unwrap();
        let wallet_state = wallets.pop_wallet_state(&wallet_uuid).unwrap();

        let transaction = match build_unsigned_transaction(&wallet_state, spec, args, defaults) {
            Ok(transaction) => transaction,
            Err(diag) => {
                wallets.push_wallet_state(wallet_state);
                return return_synchronous_err(wallets, diag);
            }
        };

        let mut bytes = vec![];
        transaction.consensus_serialize(&mut bytes).unwrap(); // todo
        let payload = Value::buffer(bytes, STACKS_SIGNED_TRANSACTION.clone());

        let title = args
            .get_expected_string("description")
            .unwrap_or("New Transaction".into());

        let res = (wallet.specification.sign)(
            uuid,
            title,
            &payload,
            &wallet.specification,
            &args,
            wallet_state,
            wallets,
            wallets_instances,
            &defaults,
        );
        res
    }
}

fn get_wallet_uuid(args: &ValueStore) -> Result<ConstructUuid, Diagnostic> {
    let signer = args.get_expected_string("signer")?;
    let wallet_uuid = ConstructUuid::Local(Uuid::from_str(&signer).unwrap());
    Ok(wallet_uuid)
}

fn build_unsigned_transaction(
    wallet_state: &ValueStore,
    _spec: &CommandSpecification,
    args: &ValueStore,
    defaults: &AddonDefaults,
) -> Result<StacksTransaction, Diagnostic> {
    // Extract and decode transaction_payload_bytes
    let transaction_payload_bytes =
        args.get_expected_buffer(TRANSACTION_PAYLOAD_BYTES, &CLARITY_BUFFER)?;
    let transaction_payload = match TransactionPayload::consensus_deserialize(
        &mut &transaction_payload_bytes.bytes[..],
    ) {
        Ok(res) => res,
        Err(e) => {
            todo!(
                "transaction payload invalid, return diagnostic ({})",
                e.to_string()
            )
        }
    };

    // Extract network_id
    let network_id = args.get_defaulting_string(NETWORK_ID, defaults)?;

    let transaction_version = match network_id.as_str() {
        "mainnet" => TransactionVersion::Mainnet,
        "testnet" => TransactionVersion::Testnet,
        _ => unimplemented!("invalid network_id, return diagnostic"),
    };

    let public_keys = wallet_state.get_expected_array(PUBLIC_KEYS)?;

    let stacks_public_keys: Vec<StacksPublicKey> = public_keys
        .iter()
        .map(|v| {
            let bytes = hex::decode(v.expect_string()).map_err(|e| {
                Diagnostic::error_from_string(format!(
                    "Error parsing public key {}: {}",
                    v.expect_string(),
                    e.to_string()
                ))
            })?;
            StacksPublicKey::from_slice(&bytes[..])
                .map_err(|e| Diagnostic::error_from_string(e.to_string()))
        })
        .collect::<Result<Vec<StacksPublicKey>, Diagnostic>>()?;

    let version: u8 = wallet_state
        .get_expected_uint("hash_flag")?
        .try_into()
        .unwrap();
    let hash_flag = AddressHashMode::from_version(version);

    let signer =
        public_keys_to_address_hash(&hash_flag, stacks_public_keys.len(), &stacks_public_keys);

    let is_multisig = wallet_state.get_expected_bool("multi_sig")?;

    let spending_condition = match is_multisig {
        true => TransactionSpendingCondition::Multisig(MultisigSpendingCondition {
            hash_mode: MultisigHashMode::P2SH,
            signer,
            nonce: 0,
            tx_fee: 0,
            fields: vec![],
            signatures_required: stacks_public_keys.len() as u16,
        }),
        false => TransactionSpendingCondition::Singlesig(SinglesigSpendingCondition {
            hash_mode: SinglesigHashMode::P2PKH,
            signer,
            nonce: 0,
            tx_fee: 0,
            key_encoding: TransactionPublicKeyEncoding::Compressed,
            signature: MessageSignature::empty(),
        }),
    };

    let auth = TransactionAuth::Standard(spending_condition);

    let mut unsigned_tx = StacksTransaction::new(transaction_version, auth, transaction_payload);
    if let TransactionVersion::Testnet = transaction_version {
        unsigned_tx.chain_id = 0x80000000;
    }
    unsigned_tx.post_condition_mode = TransactionPostConditionMode::Allow;

    Ok(unsigned_tx)
}<|MERGE_RESOLUTION|>--- conflicted
+++ resolved
@@ -58,23 +58,6 @@
                 interpolable: true
             },
             signer: {
-<<<<<<< HEAD
-                documentation: "Coming soon",
-                typing: Type::string(),
-                optional: false,
-                interpolable: true
-            },
-            nonce: {
-                documentation: "Coming soon",
-                typing: Type::uint(),
-                optional: false,
-                interpolable: true
-            },
-            fee: {
-                documentation: "Coming soon",
-                typing: Type::uint(),
-                optional: false,
-=======
               documentation: "Coming soon",
               typing: Type::string(),
               optional: false,
@@ -84,7 +67,18 @@
                 documentation: "Description of the transaction",
                 typing: Type::string(),
                 optional: true,
->>>>>>> aaf614f9
+                interpolable: true
+            },
+            nonce: {
+                typing: Type::uint(),
+                documentation: "Coming soon",
+                optional: false,
+                interpolable: true
+            },
+            fee: {
+                typing: Type::uint(),
+                documentation: "Coming soon",
+                optional: false,
                 interpolable: true
             }
           ],
