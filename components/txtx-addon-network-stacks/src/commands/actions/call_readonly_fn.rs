use clarity::util::sleep_ms;
use clarity::vm::types::QualifiedContractIdentifier;
use clarity::vm::Value;
use txtx_addon_kit::types::commands::{
    CommandExecutionContext, CommandExecutionFutureResult, PreCommandSpecification,
};
use txtx_addon_kit::types::frontend::{Actions, BlockEvent};
use txtx_addon_kit::types::{
    commands::{CommandExecutionResult, CommandImplementation, CommandSpecification},
    diagnostics::Diagnostic,
    types::Type,
};
use txtx_addon_kit::types::{ConstructUuid, ValueStore};
use txtx_addon_kit::AddonDefaults;

use crate::constants::RPC_API_URL;
use crate::rpc::StacksRpc;
use crate::stacks_helpers::{clarity_value_to_value, parse_clarity_value};
use crate::typing::{CLARITY_PRINCIPAL, CLARITY_VALUE};

lazy_static! {
    pub static ref CALL_READONLY_FN: PreCommandSpecification = define_command! {
        BroadcastStacksTransaction => {
            name: "Call Clarity Read only function",
            matcher: "call_readonly_fn",
            documentation: "The `call_readonly_fn` action queries public functions.",
            implements_signing_capability: false,
            implements_background_task_capability: false,
            inputs: [
                contract_id: {
                    documentation: "Address and identifier of the contract to invoke",
                    typing: Type::addon(CLARITY_PRINCIPAL.clone()),
                    optional: false,
                    interpolable: true
                },
                function_name: {
                    documentation: "Method to invoke",
                    typing: Type::string(),
                    optional: false,
                    interpolable: true
                },
                function_args: {
                    documentation: "Args to provide",
                    typing: Type::array(Type::addon(CLARITY_VALUE.clone())),
                    optional: true,
                    interpolable: true
                },
                rpc_api_url: {
                    documentation: "The URL of the Stacks API to broadcast to.",
                    typing: Type::string(),
                    optional: true,
                    interpolable: true
                },
                sender: {
                    documentation: "The simulated tx-sender to use.",
                    typing: Type::string(),
                    optional: true,
                    interpolable: true
<<<<<<< HEAD
                },
                block_height: {
                    documentation: "Coming soon.",
                    typing: Type::uint(),
                    optional: true,
                    interpolable: true
=======
>>>>>>> aa2297dc
                }
            ],
            outputs: [
                value: {
                    documentation: "The result of the function execution.",
                    typing: Type::string()
                }
            ],
            example: txtx_addon_kit::indoc! {r#"
        "#},
        }
    };
}

pub struct BroadcastStacksTransaction;
impl CommandImplementation for BroadcastStacksTransaction {
    fn check_instantiability(
        _ctx: &CommandSpecification,
        _args: Vec<Type>,
    ) -> Result<Type, Diagnostic> {
        unimplemented!()
    }

    fn check_executability(
        _uuid: &ConstructUuid,
        _instance_name: &str,
        _spec: &CommandSpecification,
        _args: &ValueStore,
        _defaults: &AddonDefaults,
        _execution_context: &CommandExecutionContext,
    ) -> Result<Actions, Diagnostic> {
        Ok(Actions::none()) // todo
    }

    fn run_execution(
        _uuid: &ConstructUuid,
        spec: &CommandSpecification,
        args: &ValueStore,
        defaults: &AddonDefaults,
        _progress_tx: &txtx_addon_kit::channel::Sender<BlockEvent>,
    ) -> CommandExecutionFutureResult {
        let args = args.clone();
        let contract_id_arg = args.get_expected_string("contract_id")?;
        let contract_id = QualifiedContractIdentifier::parse(contract_id_arg)
            .map_err(|e| diagnosed_error!("unable to parse contract_id: {}", e.to_string()))?;

        let function_name = args.get_expected_string("function_name")?.to_string();

        let function_args_values = args.get_expected_array("function_args")?.clone();
        let mut function_args = vec![];
        for arg_value in function_args_values.iter() {
            let Some(buffer) = arg_value.as_buffer_data() else {
                return Err(diagnosed_error!(
                    "function '{}': expected array, got {:?}",
                    spec.matcher,
                    arg_value
                ));
            };
            let arg = parse_clarity_value(&buffer.bytes, &buffer.typing)?;
            function_args.push(arg);
        }

        let rpc_api_url = args.get_defaulting_string(RPC_API_URL, defaults)?;

        let sender = args
            .get_expected_string("sender")
            .map(|s| s.to_string())
            .unwrap_or(contract_id.issuer.to_address());

        #[cfg(not(feature = "wasm"))]
        let future = async move {
            let mut result = CommandExecutionResult::new();

            let backoff_ms = 5000;

            let client = StacksRpc::new(&rpc_api_url);
            let mut retry_count = 4;
            let call_result = loop {
                // if block_height provided, retrieve and provide block hash in the subsequent request

                match client
                    .call_readonly_fn_fn(
                        &contract_id.issuer.to_address(),
                        &contract_id.name.to_string(),
                        &function_name,
                        function_args.clone(),
                        &sender,
                    )
                    .await
                {
                    Ok(res) => break res,
                    Err(e) => {
                        retry_count -= 1;
                        sleep_ms(backoff_ms);
                        if retry_count > 0 {
                            continue;
                        }

                        return Err(Diagnostic::error_from_string(format!(
                            "Failed to call readonly function: {e}"
                        )));
                    }
                }
            };

            if let Value::Response(ref response) = call_result {
                if !response.committed {
                    let args = function_args
                        .iter()
                        .map(|v| v.to_string())
                        .collect::<Vec<_>>()
                        .join(", ");
                    return Err(diagnosed_error!(
                        "Contract-call {}::{}({}) failed with error {}.",
                        contract_id,
                        function_name,
                        args,
                        response.data.to_string()
                    ));
                }
            }

            let value = clarity_value_to_value(call_result)?;
            result.outputs.insert("value".into(), value);

            Ok(result)
        };
        #[cfg(feature = "wasm")]
        panic!("async commands are not enabled for wasm");
        #[cfg(not(feature = "wasm"))]
        Ok(Box::pin(future))
    }
}<|MERGE_RESOLUTION|>--- conflicted
+++ resolved
@@ -56,15 +56,12 @@
                     typing: Type::string(),
                     optional: true,
                     interpolable: true
-<<<<<<< HEAD
                 },
                 block_height: {
                     documentation: "Coming soon.",
                     typing: Type::uint(),
                     optional: true,
                     interpolable: true
-=======
->>>>>>> aa2297dc
                 }
             ],
             outputs: [
