[package]
name = "txtx-addon-network-stacks"
version = "0.1.0"
edition = "2021"

[dependencies]
sha2 = "0.10.8"
txtx-addon-kit = { path = "../txtx-addon-kit" }
lazy_static = "1.4.0"
clarity-repl = { version = "2.0.0", default-features = false, optional = true }
clarinet-deployments = { version = "1.0.3", default-features = false, optional = true }
futures = { version = "0.3.22", features = ["alloc"], default-features = false }
# clarity = { version = "2", default-features = false, optional = true, git = "https://github.com/lgalabru/stacks-core.git", rev = "f9c5d78717b3155d8245941514742e7928bd16fa", package = "clarity" }
wasm-bindgen = { version = "=0.2.84", optional = true }
wasm-bindgen-futures = { version = "0.4", optional = true }
hmac = "0.12.0"
pbkdf2 = { version = "0.12.2", features = ["simple"], default-features = false }
tiny-hderive = { version = "0.3.0" }
libsecp256k1 = { version = "0.7.0" }
serde_json = "1.0.113"
<<<<<<< HEAD
async-trait = "0.1.78"
rust-fsm = { version = "0.6.1", path = "../../../rust-fsm/rust-fsm" }
reqwest = "0.11.26"
=======
>>>>>>> ab25227a

[features]
default = ["wasm"]
wasm = [
  "txtx-addon-kit/wasm",
  "wasm-bindgen",
  "clarity-repl/wasm",
  "clarinet-deployments/wasm",
]

[lib]
crate-type = ["cdylib", "rlib"]
path = "src/lib.rs"<|MERGE_RESOLUTION|>--- conflicted
+++ resolved
@@ -18,12 +18,8 @@
 tiny-hderive = { version = "0.3.0" }
 libsecp256k1 = { version = "0.7.0" }
 serde_json = "1.0.113"
-<<<<<<< HEAD
-async-trait = "0.1.78"
-rust-fsm = { version = "0.6.1", path = "../../../rust-fsm/rust-fsm" }
+rust-fsm = { version = "0.6.1", git="https://github.com/MicaiahReid/rust-fsm.git", branch="add-sm-derivations"}
 reqwest = "0.11.26"
-=======
->>>>>>> ab25227a
 
 [features]
 default = ["wasm"]
