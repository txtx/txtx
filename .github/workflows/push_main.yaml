--- conflicted
+++ resolved
@@ -114,11 +114,7 @@
       - name: Build Supervisor UI
         run: |
           cd txtx-supervisor-ui
-<<<<<<< HEAD
           npm i
-=======
-          npm run i
->>>>>>> a3aa261a
           npm run build
           cd ..
 
