[package]
name = "txtx-addon-network-svm"
description = "Primitives for executing Solana runbooks"
version = "0.1.22"
edition = { workspace = true }
license = "Apache-2.0"
repository = { workspace = true }
keywords = { workspace = true }
categories = { workspace = true }

[dependencies]
# txtx-addon-kit = { version = "0.2.2", default-features = false }
txtx-addon-kit = { workspace = true, default-features = false }
txtx-addon-network-svm-types = { path = "../types" }
lazy_static = "1.4.0"
serde_json = "1.0.113"
serde = "1"
serde_derive = "1"
async-recursion = "1"
bincode = "1.3.3"
<<<<<<< HEAD
solana-sdk = { version = "2.2.1", features = ["borsh"] }
=======
solana-sdk = "2.2.1"
solana-message = { version = "2.2.1", features = ["serde"] }
>>>>>>> 45f11ffb
solana-client = "2.2.1"
spl-associated-token-account = "6.0.0"
spl-token = "7.0.0"
spl-token-2022 = "7.0.0"
solana_idl = "0.2.0"
borsh = "1.5.1"
tiny-bip39 = "0.8.2"
convert_case = "0.6.0"
# Solana Record Service Dependencies
solana-record-service-sdk = { path = "../../../../solana-record-service/sdk/rust" }
# srs is using an old version of borsh, so we need to use the same version
borsh_0_10 = { version = "0.10.4", package = "borsh" }
kaigan = "0.2.6"

[dev-dependencies]
txtx-test-utils = { path = "../../../crates/txtx-test-utils" }

[features]
default = [
  "txtx-addon-kit/default"
]
wasm = [
  "txtx-addon-kit/wasm",
]

[lib]
crate-type = ["cdylib", "rlib"]
path = "src/lib.rs"<|MERGE_RESOLUTION|>--- conflicted
+++ resolved
@@ -18,12 +18,7 @@
 serde_derive = "1"
 async-recursion = "1"
 bincode = "1.3.3"
-<<<<<<< HEAD
 solana-sdk = { version = "2.2.1", features = ["borsh"] }
-=======
-solana-sdk = "2.2.1"
-solana-message = { version = "2.2.1", features = ["serde"] }
->>>>>>> 45f11ffb
 solana-client = "2.2.1"
 spl-associated-token-account = "6.0.0"
 spl-token = "7.0.0"
