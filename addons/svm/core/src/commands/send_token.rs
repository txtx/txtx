--- conflicted
+++ resolved
@@ -365,13 +365,9 @@
             supervision_context,
             signers_instances,
             signers,
-<<<<<<< HEAD
+            auth_context,
         );
         Ok(Box::pin(future::ready(res)))
-=======
-            auth_context,
-        )
->>>>>>> 80143e3f
     }
 
     fn run_signed_execution(
