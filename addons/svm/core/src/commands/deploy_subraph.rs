use std::sync::Arc;
use std::vec;
use txtx_addon_kit::types::cloud_interface::{
    AuthenticatedCloudServiceRouter, CloudService, CloudServiceContext,
};

use serde_json::json;
use txtx_addon_kit::channel;
use txtx_addon_kit::types::commands::{
    CommandExecutionFutureResult, CommandExecutionResult, CommandImplementation,
    CommandSpecification, PreCommandSpecification,
};
use txtx_addon_kit::types::diagnostics::Diagnostic;
use txtx_addon_kit::types::frontend::{
    Actions, BlockEvent, ProgressBarStatus, ProgressBarStatusColor, StatusUpdater,
};
use txtx_addon_kit::types::stores::ValueStore;
use txtx_addon_kit::types::types::{RunbookSupervisionContext, Type, Value};
use txtx_addon_kit::types::ConstructDid;
use txtx_addon_kit::uuid::Uuid;
use txtx_addon_network_svm_types::subgraph::PluginConfig;

use crate::constants::{
    DEVNET_SUBGRAPH_ENDPOINT, DO_INCLUDE_TOKEN, MAINNET_SUBGRAPH_ENDPOINT, NETWORK_ID, PROGRAM_ID,
    RPC_API_URL, SUBGRAPH_ENDPOINT_URL, SUBGRAPH_REQUEST, SUBGRAPH_URL,
};
use crate::typing::subgraph::{SubgraphPluginType, SubgraphRequest};
use crate::typing::{SvmValue, SUBGRAPH_EVENT};

lazy_static! {
    pub static ref DEPLOY_SUBGRAPH: PreCommandSpecification = {
        let mut command = define_command! {
            DeployProgram => {
                name: "Deploy SVM Program Subgraph",
                matcher: "deploy_subgraph",
                documentation: indoc!{r#"
                    `svm::deploy_subgraph` deploys allows specifying a schema for a subgraph for your program, 
                        which will automatically be registered and return an endpoint to see live chain data."#
                },
                implements_signing_capability: false,
                implements_background_task_capability: true,
                inputs: [
                    description: {
                        documentation: "A description of the subgraph.",
                        typing: Type::string(),
                        optional: true,
                        tainting: false,
                        internal: false,
                        sensitive: false
                    },
                    subgraph_name: {
                        documentation: "The name of the subgraph. This defaults to the command instance name.",
                        typing: Type::string(),
                        optional: true,
                        tainting: true,
                        internal: false,
                        sensitive: false
                    },
                    program_id: {
                        documentation: "The ID of the program to index as a subgraph.",
                        typing: Type::string(),
                        optional: false,
                        tainting: true,
                        internal: false,
                        sensitive: false
                    },
                    program_idl: {
                        documentation: "The IDL of the program, used to decode subgraph types.",
                        typing: Type::string(),
                        optional: false,
                        tainting: true,
                        internal: false,
                        sensitive: false
                    },
                    block_height: {
                        documentation: "The block height to start indexing from.",
                        typing: Type::integer(),
                        optional: false,
                        tainting: true,
                        internal: false,
                        sensitive: false
                    },
                    event: {
                        documentation: "A map of events to index in the subgraph.",
                        typing: SUBGRAPH_EVENT.clone(),
                        optional: false,
                        tainting: true,
                        internal: false,
                        sensitive: false
                    }
                ],
                outputs: [
                ],
                example: txtx_addon_kit::indoc! {r#"
                    action "transfer_event_subgraph" "svm::deploy_subgraph" {
                        program_id = action.deploy.program_id
                        program_idl = action.deploy.program_idl
                        block_height = action.deploy.block_height
                        event {
                            name = "TransferEvent"
                        }
                "#},
            }
        };
        if let PreCommandSpecification::Atomic(ref mut spec) = command {
            spec.implements_cloud_service = true;
        }
        command
    };
}

pub struct DeployProgram;
impl CommandImplementation for DeployProgram {
    fn check_instantiability(
        _ctx: &CommandSpecification,
        _args: Vec<Type>,
    ) -> Result<Type, Diagnostic> {
        unimplemented!()
    }

    fn check_executability(
        _construct_id: &ConstructDid,
        _instance_name: &str,
        _spec: &CommandSpecification,
        _values: &ValueStore,
        _supervision_context: &RunbookSupervisionContext,
    ) -> Result<Actions, Diagnostic> {
        Ok(Actions::none())
    }

    #[cfg(not(feature = "wasm"))]
    fn run_execution(
        construct_did: &ConstructDid,
        _spec: &CommandSpecification,
        values: &ValueStore,
        _progress_tx: &txtx_addon_kit::channel::Sender<BlockEvent>,
    ) -> CommandExecutionFutureResult {
        use txtx_addon_kit::{constants::DESCRIPTION, types::commands::return_synchronous_ok};

        use crate::{
            constants::{
                BLOCK_HEIGHT, PROGRAM_IDL, SUBGRAPH_ENDPOINT_URL, SUBGRAPH_NAME, SUBGRAPH_REQUEST,
            },
            typing::subgraph::SubgraphRequest,
        };

        let network_id = values.get_expected_string(NETWORK_ID)?;
        let (subgraph_url, do_include_token) = match network_id {
            "mainnet" | "mainnet-beta" => (MAINNET_SUBGRAPH_ENDPOINT, true),
            "devnet" => (DEVNET_SUBGRAPH_ENDPOINT, true),
            "localnet" | _ => (values.get_expected_string(RPC_API_URL)?, false),
        };

        let idl_str = values.get_expected_string(PROGRAM_IDL)?;

        let block_height = values.get_expected_uint(BLOCK_HEIGHT)?;
        let program_id = SvmValue::to_pubkey(values.get_expected_value(PROGRAM_ID)?)
            .map_err(|e| diagnosed_error!("{e}"))?;

        let subgraph_name = values.get_string(SUBGRAPH_NAME).and_then(|s| Some(s.to_string()));
        let description = values.get_string(DESCRIPTION).and_then(|s| Some(s.to_string()));

        let subgraph_request = SubgraphRequest::parse_value_store(
            subgraph_name,
            description,
            &program_id,
            idl_str,
            block_height,
            construct_did,
            values,
        )?;

        let mut result = CommandExecutionResult::new();
        result.insert(SUBGRAPH_REQUEST, subgraph_request.to_value()?);
        result.insert(SUBGRAPH_ENDPOINT_URL, Value::string(subgraph_url.to_string()));
        result.insert(DO_INCLUDE_TOKEN, Value::bool(do_include_token));

        return_synchronous_ok(result)
    }

    fn build_background_task(
        construct_did: &ConstructDid,
        _spec: &CommandSpecification,
        _inputs: &ValueStore,
        outputs: &ValueStore,
        progress_tx: &channel::Sender<BlockEvent>,
        background_tasks_uuid: &Uuid,
        _supervision_context: &RunbookSupervisionContext,
        cloud_service_context: &Option<CloudServiceContext>,
    ) -> CommandExecutionFutureResult {
        let construct_did = construct_did.clone();
        let outputs = outputs.clone();
        let progress_tx = progress_tx.clone();
        let background_tasks_uuid = background_tasks_uuid.clone();
        let cloud_service_context = cloud_service_context.clone();

        let future = async move {
            let mut result = CommandExecutionResult::new();
            let subgraph_request =
                SubgraphRequest::from_value(outputs.get_expected_value(SUBGRAPH_REQUEST)?)?;

<<<<<<< HEAD
            // let rpc_api_url = inputs.get_expected_string(RPC_API_URL)?;
            let rpc_api_url = "http://127.0.0.1:9000/lambda-url/svm-subgraph-crud-api/subgraphs";
            // let rpc_api_url = "http://czay4w3z1wg0000hf8v0gxixnqeyyyyyb.oast.pro";
=======
            let subgraph_url = outputs.get_expected_string(SUBGRAPH_ENDPOINT_URL)?;
            let do_include_token = outputs.get_expected_bool(DO_INCLUDE_TOKEN)?;
>>>>>>> f9a7bd52

            let status_updater =
                StatusUpdater::new(&background_tasks_uuid, &construct_did, &progress_tx);

            let mut client = SubgraphRequestClient::new(
                cloud_service_context
                    .expect("cloud service context not found")
                    .authenticated_cloud_service_router
                    .expect("authenticated cloud service router not found"),
                subgraph_request,
                SubgraphPluginType::SurfpoolSubgraph,
                status_updater,
                subgraph_url,
                do_include_token,
            );

            let url = client.deploy_subgraph().await?;

            result.outputs.insert(SUBGRAPH_URL.into(), Value::string(url));

            Ok(result)
        };
        Ok(Box::pin(future))
    }
}

pub struct SubgraphRequestClient {
    router: Arc<dyn AuthenticatedCloudServiceRouter>,
    plugin_config: PluginConfig,
    status_updater: StatusUpdater,
    subgraph_endpoint_url: String,
    do_include_token: bool,
}

impl SubgraphRequestClient {
    pub fn new(
        router: Arc<dyn AuthenticatedCloudServiceRouter>,
        request: SubgraphRequest,
        plugin_name: SubgraphPluginType,
        status_updater: StatusUpdater,
        subgraph_endpoint_url: &str,
        do_include_token: bool,
    ) -> Self {
        Self {
            router,
            plugin_config: PluginConfig::new(plugin_name, request),
            status_updater,
            subgraph_endpoint_url: subgraph_endpoint_url.to_string(),
            do_include_token,
        }
    }

    pub async fn deploy_subgraph(&mut self) -> Result<String, Diagnostic> {
        let stringified_config = json![self.plugin_config.clone()];
        let params = serde_json::to_value(vec![stringified_config.to_string()])
            .map_err(|e| diagnosed_error!("could not serialize subgraph request: {e}"))?;

        let res = self
            .router
            .route(CloudService::svm_subgraph(
                &self.subgraph_endpoint_url,
                params,
                self.do_include_token,
            ))
            .await
            .map_err(|e| diagnosed_error!("failed to deploy subgraph: {e}"))?;

        self.status_updater.propagate_status(ProgressBarStatus::new_msg(
            ProgressBarStatusColor::Green,
            "Subgraph Deployed",
            &format!(
                "Subgraph {} for program {} has been deployed",
                self.plugin_config.data.subgraph_name, self.plugin_config.data.program_id,
            ),
        ));

        self.status_updater.propagate_info(&format!("Your subgraph can be reached at {}", res));

        Ok(res)
    }
}<|MERGE_RESOLUTION|>--- conflicted
+++ resolved
@@ -199,14 +199,8 @@
             let subgraph_request =
                 SubgraphRequest::from_value(outputs.get_expected_value(SUBGRAPH_REQUEST)?)?;
 
-<<<<<<< HEAD
-            // let rpc_api_url = inputs.get_expected_string(RPC_API_URL)?;
-            let rpc_api_url = "http://127.0.0.1:9000/lambda-url/svm-subgraph-crud-api/subgraphs";
-            // let rpc_api_url = "http://czay4w3z1wg0000hf8v0gxixnqeyyyyyb.oast.pro";
-=======
             let subgraph_url = outputs.get_expected_string(SUBGRAPH_ENDPOINT_URL)?;
             let do_include_token = outputs.get_expected_bool(DO_INCLUDE_TOKEN)?;
->>>>>>> f9a7bd52
 
             let status_updater =
                 StatusUpdater::new(&background_tasks_uuid, &construct_did, &progress_tx);
