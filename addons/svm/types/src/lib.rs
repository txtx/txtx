#[macro_use]
extern crate lazy_static;

#[macro_use]
extern crate txtx_addon_kit;

pub mod subgraph;

use std::str::FromStr;

use serde::{Deserialize, Serialize};
use solana_keypair::Keypair;
use solana_pubkey::Pubkey;
use solana_signature::Signature;
use solana_transaction::Transaction;

use txtx_addon_kit::{
    hex,
    types::{
        diagnostics::Diagnostic,
        types::{AddonData, Type, Value},
    },
};

pub use anchor_lang_idl as anchor;

pub const SVM_TRANSACTION: &str = "svm::transaction";
pub const SVM_INSTRUCTION: &str = "svm::instruction";
pub const SVM_SIGNATURE: &str = "svm::signature";
pub const SVM_BINARY: &str = "svm::binary";
pub const SVM_IDL: &str = "svm::idl";
pub const SVM_KEYPAIR: &str = "svm::keypair";
pub const SVM_PUBKEY: &str = "svm::pubkey";
pub const SVM_TRANSACTION_WITH_KEYPAIRS: &str = "svm::transaction_with_keypairs";
pub const SVM_DEPLOYMENT_TRANSACTION: &str = "svm::deployment_transaction";
pub const SVM_CLOSE_TEMP_AUTHORITY_TRANSACTION_PARTS: &str =
    "svm::close_temp_authority_transaction_parts";
pub const SVM_PAYER_SIGNED_TRANSACTION: &str = "svm::payer_signed_transaction";
pub const SVM_AUTHORITY_SIGNED_TRANSACTION: &str = "svm::authority_signed_transaction";
pub const SVM_TEMP_AUTHORITY_SIGNED_TRANSACTION: &str = "svm::temp_authority_signed_transaction";
pub const SVM_U8: &str = "svm::u8";
pub const SVM_U16: &str = "svm::u16";
pub const SVM_U32: &str = "svm::u32";
pub const SVM_U64: &str = "svm::u64";
pub const SVM_U128: &str = "svm::u128";
pub const SVM_U256: &str = "svm::u256";
pub const SVM_I8: &str = "svm::i8";
pub const SVM_I16: &str = "svm::i16";
pub const SVM_I32: &str = "svm::i32";
pub const SVM_I64: &str = "svm::i64";
pub const SVM_I128: &str = "svm::i128";
pub const SVM_I256: &str = "svm::i256";
<<<<<<< HEAD
pub const SVM_SQUAD_MULTISIG: &str = "svm::squads_multisig";
=======
pub const SVM_F32: &str = "svm::f32";
pub const SVM_F64: &str = "svm::f64";

use std::convert::TryFrom;
use std::fmt::Debug;

pub trait ValueNumber: Sized + Debug {
    const SVM_ID: &'static str;
    fn try_from_i128(i: i128) -> Result<Self, String>;
    fn from_le_bytes(bytes: &[u8]) -> Result<Self, String>;
}

macro_rules! impl_value_number {
    ($t:ty, $id:expr) => {
        impl ValueNumber for $t {
            const SVM_ID: &'static str = $id;

            fn try_from_i128(i: i128) -> Result<Self, String> {
                <$t>::try_from(i)
                    .map_err(|e| format!("could not convert value to {}: {:?}", stringify!($t), e))
            }

            fn from_le_bytes(bytes: &[u8]) -> Result<Self, String> {
                let arr: [u8; std::mem::size_of::<$t>()] = bytes.try_into().map_err(|e| {
                    format!("could not convert bytes to {}: {:?}", stringify!($t), e)
                })?;
                Ok(<$t>::from_le_bytes(arr))
            }
        }
    };
}

impl_value_number!(u8, SVM_U8);
impl_value_number!(u16, SVM_U16);
impl_value_number!(u32, SVM_U32);
impl_value_number!(u64, SVM_U64);
impl_value_number!(u128, SVM_U128);
impl_value_number!(i8, SVM_I8);
impl_value_number!(i16, SVM_I16);
impl_value_number!(i32, SVM_I32);
impl_value_number!(i64, SVM_I64);
impl_value_number!(i128, SVM_I128);
impl ValueNumber for f32 {
    const SVM_ID: &'static str = SVM_F32;
    fn try_from_i128(i: i128) -> Result<Self, String> {
        Ok(i as f32)
    }
    fn from_le_bytes(bytes: &[u8]) -> Result<Self, String> {
        let arr: [u8; 4] = bytes.try_into().map_err(|_| "Invalid bytes for f32".to_string())?;
        Ok(f32::from_le_bytes(arr))
    }
}

impl ValueNumber for f64 {
    const SVM_ID: &'static str = SVM_F64;
    fn try_from_i128(i: i128) -> Result<Self, String> {
        Ok(i as f64)
    }
    fn from_le_bytes(bytes: &[u8]) -> Result<Self, String> {
        let arr: [u8; 8] = bytes.try_into().map_err(|_| "Invalid bytes for f64".to_string())?;
        Ok(f64::from_le_bytes(arr))
    }
}
#[derive(Debug, Clone)]
pub struct U256(pub [u8; 32]);
impl ValueNumber for U256 {
    const SVM_ID: &'static str = SVM_U256;

    fn try_from_i128(_i: i128) -> Result<Self, String> {
        Err(format!("cannot convert i128 to {}", Self::SVM_ID))
    }

    fn from_le_bytes(bytes: &[u8]) -> Result<Self, String> {
        let arr: [u8; 32] = bytes.try_into().map_err(|_| "Invalid bytes for U256".to_string())?;
        Ok(U256(arr))
    }
}
#[derive(Debug, Clone)]
pub struct I256(pub [u8; 32]);
impl ValueNumber for I256 {
    const SVM_ID: &'static str = SVM_I256;

    fn try_from_i128(_i: i128) -> Result<Self, String> {
        Err(format!("cannot convert i128 to {}", Self::SVM_ID))
    }

    fn from_le_bytes(bytes: &[u8]) -> Result<Self, String> {
        let arr: [u8; 32] = bytes.try_into().map_err(|_| "Invalid bytes for I256".to_string())?;
        Ok(I256(arr))
    }
}
>>>>>>> 80143e3f

pub struct SvmValue {}

fn is_hex(str: &str) -> bool {
    decode_hex(str).map(|_| true).unwrap_or(false)
}

fn decode_hex(str: &str) -> Result<Vec<u8>, Diagnostic> {
    let stripped = if str.starts_with("0x") { &str[2..] } else { &str[..] };
    hex::decode(stripped)
        .map_err(|e| diagnosed_error!("string '{}' could not be decoded to hex bytes: {}", str, e))
}

impl SvmValue {
    pub fn to_json(value: &Value) -> Result<Option<serde_json::Value>, Diagnostic> {
        let Some(AddonData { id, .. }) = value.as_addon_data() else { return Ok(None) };

        match id.as_str() {
            SVM_PUBKEY => {
                let pubkey = Self::to_pubkey(value).map_err(Diagnostic::from)?;
                Ok(Some(serde_json::Value::String(pubkey.to_string())))
            }
            SVM_SIGNATURE => {
                let signature = Self::to_signature(value).map_err(Diagnostic::from)?;
                Ok(Some(serde_json::Value::String(signature.to_string())))
            }
            SVM_U8 => {
                let value = Self::to_number::<u8>(value).map_err(Diagnostic::from)?;
                Ok(Some(serde_json::Value::Number(value.into())))
            }
            SVM_U16 => {
                let value = Self::to_number::<u16>(value).map_err(Diagnostic::from)?;
                Ok(Some(serde_json::Value::Number(value.into())))
            }
            SVM_U32 => {
                let value = Self::to_number::<u32>(value).map_err(Diagnostic::from)?;
                Ok(Some(serde_json::Value::Number(value.into())))
            }
            SVM_U64 => {
                let value = Self::to_number::<u64>(value).map_err(Diagnostic::from)?;
                Ok(Some(serde_json::Value::Number(value.into())))
            }
            SVM_U128 => {
                let value = Self::to_number::<u128>(value).map_err(Diagnostic::from)?;
                Ok(Some(serde_json::Value::String(value.to_string())))
            }
            SVM_U256 => {
                let value = Self::to_number::<U256>(value).map_err(Diagnostic::from)?;
                Ok(Some(serde_json::Value::String(hex::encode(&value.0))))
            }
            SVM_I8 => {
                let value = Self::to_number::<i8>(value).map_err(Diagnostic::from)?;
                Ok(Some(serde_json::Value::Number(value.into())))
            }
            SVM_I16 => {
                let value = Self::to_number::<i16>(value).map_err(Diagnostic::from)?;
                Ok(Some(serde_json::Value::Number(value.into())))
            }
            SVM_I32 => {
                let value = Self::to_number::<i32>(value).map_err(Diagnostic::from)?;
                Ok(Some(serde_json::Value::Number(value.into())))
            }
            SVM_I64 => {
                let value = Self::to_number::<i64>(value).map_err(Diagnostic::from)?;
                Ok(Some(serde_json::Value::Number(value.into())))
            }
            SVM_I128 => {
                let value = Self::to_number::<i128>(value).map_err(Diagnostic::from)?;
                Ok(Some(serde_json::Value::String(value.to_string())))
            }
            SVM_I256 => {
                let value = Self::to_number::<I256>(value).map_err(Diagnostic::from)?;
                Ok(Some(serde_json::Value::String(hex::encode(&value.0))))
            }
            SVM_F32 => {
                let value = Self::to_number::<f32>(value).map_err(Diagnostic::from)?;
                Ok(Some(serde_json::Value::String(value.to_string())))
            }
            SVM_F64 => {
                let value = Self::to_number::<f64>(value).map_err(Diagnostic::from)?;
                Ok(Some(serde_json::Value::String(value.to_string())))
            }
            _ => Ok(None),
        }
    }

    pub fn u8(value: u8) -> Value {
        Value::addon(value.to_le_bytes().to_vec(), SVM_U8)
    }

    pub fn u16(value: u16) -> Value {
        Value::addon(value.to_le_bytes().to_vec(), SVM_U16)
    }

    pub fn u32(value: u32) -> Value {
        Value::addon(value.to_le_bytes().to_vec(), SVM_U32)
    }

    pub fn u64(value: u64) -> Value {
        Value::addon(value.to_le_bytes().to_vec(), SVM_U64)
    }

    pub fn u128(value: u128) -> Value {
        Value::addon(value.to_le_bytes().to_vec(), SVM_U128)
    }

    pub fn u256(value: [u8; 32]) -> Value {
        Value::addon(value.to_vec(), SVM_U256)
    }

    pub fn i8(value: i8) -> Value {
        Value::addon(value.to_le_bytes().to_vec(), SVM_I8)
    }

    pub fn i16(value: i16) -> Value {
        Value::addon(value.to_le_bytes().to_vec(), SVM_I16)
    }

    pub fn i32(value: i32) -> Value {
        Value::addon(value.to_le_bytes().to_vec(), SVM_I32)
    }

    pub fn i64(value: i64) -> Value {
        Value::addon(value.to_le_bytes().to_vec(), SVM_I64)
    }

    pub fn i128(value: i128) -> Value {
        Value::addon(value.to_le_bytes().to_vec(), SVM_I128)
    }

    pub fn i256(value: [u8; 32]) -> Value {
        Value::addon(value.to_vec(), SVM_I256)
    }

    pub fn f32(value: f32) -> Value {
        Value::addon(value.to_le_bytes().to_vec(), SVM_F32)
    }

    pub fn f64(value: f64) -> Value {
        Value::addon(value.to_le_bytes().to_vec(), SVM_F64)
    }

    pub fn to_number<T: ValueNumber>(value: &Value) -> Result<T, String> {
        match value {
            Value::Integer(i) => T::try_from_i128(*i),
            Value::Addon(addon_data) => {
                if addon_data.id != T::SVM_ID {
                    return Err(format!(
                        "expected addon type {}, found {}",
                        T::SVM_ID,
                        addon_data.id
                    ));
                }
                T::from_le_bytes(&addon_data.bytes)
            }
            _ => Err(format!("expected {}, found {}", T::SVM_ID, value.get_type().to_string())),
        }
    }

    pub fn transaction_from_bytes(bytes: Vec<u8>) -> Value {
        Value::addon(bytes, SVM_TRANSACTION)
    }

    pub fn transaction(transaction: &Transaction) -> Result<Value, Diagnostic> {
        let bytes = serde_json::to_vec(&transaction)
            .map_err(|e| diagnosed_error!("failed to deserialize transaction: {e}"))?;
        Ok(Value::addon(bytes, SVM_TRANSACTION))
    }

    pub fn instruction(bytes: Vec<u8>) -> Value {
        Value::addon(bytes, SVM_INSTRUCTION)
    }

    pub fn signature(bytes: Vec<u8>) -> Value {
        Value::addon(bytes, SVM_SIGNATURE)
    }

    pub fn to_signature(value: &Value) -> Result<Signature, String> {
        match value.as_string() {
            Some(s) => {
                if is_hex(s) {
                    let hex = decode_hex(s).map_err(|e| e.message)?;
                    let bytes: [u8; 64] = hex[0..64]
                        .try_into()
                        .map_err(|e| format!("could not convert value to pubkey: {e}"))?;
                    return Ok(Signature::from(bytes));
                }
                return Signature::from_str(s)
                    .map_err(|e| format!("could not convert value to pubkey: {e}"));
            }
            None => {}
        };
        let bytes = value.to_bytes();
        let bytes: [u8; 64] = bytes[0..64]
            .try_into()
            .map_err(|e| format!("could not convert value to pubkey: {e}"))?;
        Ok(Signature::from(bytes))
    }

    pub fn binary(bytes: Vec<u8>) -> Value {
        Value::addon(bytes, SVM_BINARY)
    }

    pub fn idl(bytes: Vec<u8>) -> Value {
        Value::addon(bytes, SVM_IDL)
    }

    pub fn keypair(bytes: Vec<u8>) -> Value {
        Value::addon(bytes, SVM_KEYPAIR)
    }

    pub fn to_keypair(value: &Value) -> Result<Keypair, Diagnostic> {
        let bytes = value.to_bytes();
        Keypair::from_bytes(&bytes)
            .map_err(|e| diagnosed_error!("could not convert value to keypair: {e}"))
    }

    pub fn pubkey(bytes: Vec<u8>) -> Value {
        Value::addon(bytes, SVM_PUBKEY)
    }

    pub fn to_pubkey(value: &Value) -> Result<Pubkey, String> {
        match value.as_string() {
            Some(s) => {
                if is_hex(s) {
                    let hex = decode_hex(s).map_err(|e| e.message)?;
                    let bytes: [u8; 32] = hex[0..32]
                        .try_into()
                        .map_err(|e| format!("could not convert value to pubkey: {e}"))?;
                    return Ok(Pubkey::new_from_array(bytes));
                }
                return Pubkey::from_str(s)
                    .map_err(|e| format!("could not convert value to pubkey: {e}"));
            }
            None => {}
        };
        let bytes = value.to_bytes();
        let bytes: [u8; 32] = bytes[0..32]
            .try_into()
            .map_err(|e| format!("could not convert value to pubkey: {e}"))?;
        Ok(Pubkey::new_from_array(bytes))
    }

    pub fn deployment_transaction(bytes: Vec<u8>) -> Value {
        Value::addon(bytes, SVM_DEPLOYMENT_TRANSACTION)
    }

    pub fn close_temp_authority_transaction_parts(bytes: Vec<u8>) -> Value {
        Value::addon(bytes, SVM_CLOSE_TEMP_AUTHORITY_TRANSACTION_PARTS)
    }

    pub fn squads_multisig(bytes: Vec<u8>) -> Value {
        Value::addon(bytes, SVM_SQUAD_MULTISIG)
    }
}

lazy_static! {
    pub static ref ANCHOR_PROGRAM_ARTIFACTS: Type = define_strict_object_type! {
        idl: {
            documentation: "The program idl.",
            // typing: Type::addon(SVM_IDL),
            typing: Type::string(),
            optional: false,
            tainting: true
        },
        binary: {
            documentation: "The program binary.",
            typing: Type::addon(SVM_BINARY),
            optional: false,
            tainting: false
        },
        keypair: {
            documentation: "The program keypair.",
            typing: Type::addon(SVM_KEYPAIR),
            optional: false,
            tainting: true
        },
        program_id: {
            documentation: "The program id.",
            typing: Type::addon(SVM_PUBKEY),
            optional: false,
            tainting: true
        }
    };

    pub static ref CLASSIC_RUST_PROGRAM_ARTIFACTS: Type = define_strict_object_type! {
        idl: {
            documentation: "The program idl.",
            typing: Type::string(),
            optional: true,
            tainting: true
        },
        binary: {
            documentation: "The program binary.",
            typing: Type::addon(SVM_BINARY),
            optional: false,
            tainting: false
        },
        keypair: {
            documentation: "The program keypair.",
            typing: Type::addon(SVM_KEYPAIR),
            optional: false,
            tainting: true
        },
        program_id: {
            documentation: "The program id.",
            typing: Type::addon(SVM_PUBKEY),
            optional: false,
            tainting: true
        }
    };

    pub static ref PDA_RESULT: Type = define_strict_object_type! {
        pda: {
            documentation: "The program derived address.",
            typing: Type::addon(SVM_PUBKEY),
            optional: false,
            tainting: true
        },
        bump_seed: {
            documentation: "The bump seed.",
            typing: Type::integer(),
            optional: false,
            tainting: true
        }
    };

    pub static ref INSTRUCTION_TYPE: Type = define_documented_arbitrary_map_type! {
        raw_bytes: {
            documentation: "The serialized instruction bytes. Use this field in place of the other instructions if direct instruction bytes would like to be used.",
            typing: Type::addon(SVM_INSTRUCTION),
            optional: true,
            tainting: true
        },
        program_id: {
            documentation: "The SVM address of the program being invoked. If omitted, the program_id will be pulled from the idl.",
            typing: Type::string(),
            optional: true,
            tainting: true
        },
        program_idl: {
            documentation: "The IDL of the program being invoked.",
            typing: Type::string(),
            optional: false,
            tainting: true
        },
        instruction_name: {
            documentation: "The name of the instruction being invoked.",
            typing: Type::string(),
            optional: false,
            tainting: true
        },
        instruction_args: {
            documentation: "The arguments to the instruction being invoked.",
            typing: Type::array(Type::string()),
            optional: false,
            tainting: true
        }
    };

    pub static ref DEPLOYMENT_TRANSACTION_SIGNATURES: Type = define_strict_object_type! {
        create_temp_authority: {
            documentation: "The signature of the create temp authority transaction.",
            typing: Type::array(Type::string()),
            optional: false,
            tainting: true
        },
        create_buffer: {
            documentation: "The signature of the create buffer transaction.",
            typing: Type::array(Type::string()),
            optional: false,
            tainting: true
        },
        write_to_buffer: {
            documentation: "The signature of the write to buffer transaction.",
            typing: Type::array(Type::string()),
            optional: false,
            tainting: true
        },
        transfer_buffer_authority: {
            documentation: "The signature of the transfer buffer authority transaction.",
            typing: Type::array(Type::string()),
            optional: true,
            tainting: true
        },
        deploy_program: {
            documentation: "The signature of the deploy program transaction.",
            typing: Type::array(Type::string()),
            optional: true,
            tainting: true
        },
        upgrade_program: {
            documentation: "The signature of the upgrade program transaction.",
            typing: Type::array(Type::string()),
            optional: true,
            tainting: true
        },
        close_temp_authority: {
            documentation: "The signature of the close temp authority transaction.",
            typing: Type::array(Type::string()),
            optional: false,
            tainting: true
        }
    };

    pub static ref SUBGRAPH_EVENT: Type = define_strict_map_type! {
        name: {
            documentation: "The name of the event, as indexed by the IDL, whose occurrences should be added to the subgraph.",
            typing: Type::string(),
            optional: false,
            tainting: true
        },
        field: {
            documentation: "A map of fields to index.",
            typing: SUBGRAPH_DEFINED_FIELD.clone(),
            optional: false,
            tainting: true
        },
        intrinsic_fields: {
            documentation: indoc!{r#"A map of intrinsic fields to index. For PDA subgraphs, intrinsics are:
                - `slot`(indexed): The slot in which the event was emitted.
                - `transactionSignature`(indexed): The transaction signature in which the event was emitted."#},
            typing: Type::array(SUBGRAPH_INTRINSIC_FIELD.clone()),
            optional: true,
            tainting: true
        }
    };

    pub static ref PDA_ACCOUNT_SUBGRAPH: Type = define_strict_map_type! {
        type: {
            documentation: "The type field of the account, as indexed by the IDL. This type definition will be used to parse the PDA account data.",
            typing: Type::string(),
            optional: false,
            tainting: true
        },
        instruction: {
            documentation: "An instruction that contains the account to index in the subgraph.",
            typing: PDA_ACCOUNT_INSTRUCTION_SUBGRAPH.clone(),
            optional: false,
            tainting: true
        },
        field: {
            documentation: "A map of fields to index.",
            typing: SUBGRAPH_DEFINED_FIELD.clone(),
            optional: false,
            tainting: true
        },
        intrinsic_fields: {
            documentation: indoc!{r#"A map of intrinsic fields to index. For PDA subgraphs, intrinsics are:
                - `slot`(indexed): The slot in which the event was emitted.
                - `transactionSignature`(indexed): The transaction signature in which the event was emitted.
                - `pubkey`(indexed): The public key of the account.
                - `owner`(not indexed): The owner of the account.
                - `lamports`(not indexed): The lamports of the account.
                - `writeVersion`(indexed): A monotonically increasing index of the account update."#},
            typing: Type::array(SUBGRAPH_INTRINSIC_FIELD.clone()),
            optional: true,
            tainting: true
        }
    };

    pub static ref SUBGRAPH_INTRINSIC_FIELD: Type = define_strict_map_type! {
        name: {
            documentation: "The name of the intrinsic field to index.",
            typing: Type::string(),
            optional: false,
            tainting: true
        },
        description: {
            documentation: "A description of the field as it should appear in the subgraph schema.",
            typing: Type::string(),
            optional: true,
            tainting: false
        },
        display_name: {
            documentation: "The name of the field as it should appear in the subgraph schema. By default the intrinsic field name will be used.",
            typing: Type::string(),
            optional: false,
            tainting: true
        },
        indexed: {
            documentation: "Whether this field should be indexed in the subgraph. If true, the field will be indexed and can be used as a filter in the subgraph. Sensible defaults are provided for intrinsic fields.",
            typing: Type::bool(),
            optional: false,
            tainting: true
        }
    };

    pub static ref PDA_ACCOUNT_INSTRUCTION_SUBGRAPH: Type = define_strict_map_type! {
        name: {
            documentation: "The name of the instruction that contains the account to index in the subgraph.",
            typing: Type::string(),
            optional: false,
            tainting: true
        },
        account_name: {
            documentation: "The name of the account in the instruction that contains the account to index in the subgraph.",
            typing: Type::string(),
            optional: false,
            tainting: true
        }
    };

    pub static ref SUBGRAPH_DEFINED_FIELD: Type = define_strict_map_type! {
        name: {
            documentation: "The name of the field as it should appear in the subgraph.",
            typing: Type::string(),
            optional: false,
            tainting: true
        },
        description: {
            documentation: "A description of the field as it should appear in the subgraph schema.",
            typing: Type::string(),
            optional: true,
            tainting: false
        },
        idl_key: {
            documentation: "A key from the event's type in the IDL, indicating which argument from the IDL type to map to this field. By default, the field name is used.",
            typing: Type::string(),
            optional: true,
            tainting: true
        },
        indexed: {
            documentation: "Whether this field should be indexed in the subgraph. If true, the field will be indexed and can be used as a filter in the subgraph. The default is false.",
            typing: Type::bool(),
            optional: false,
            tainting: true
        }
    };

    pub static ref SET_ACCOUNT_MAP: Type = define_strict_map_type! {
        public_key: {
            documentation: "The public key of the account to set.",
            typing: Type::addon(SVM_PUBKEY),
            optional: false,
            tainting: true
        },
        lamports: {
            documentation: "The amount of lamports the account should be set to have.",
            typing: Type::integer(),
            optional: true,
            tainting: true
        },
        data: {
            documentation: "The data to set in the account.",
            typing: Type::buffer(),
            optional: true,
            tainting: true
        },
        owner: {
            documentation: "The owner to set for the account.",
            typing: Type::addon(SVM_PUBKEY),
            optional: true,
            tainting: true
        },
        executable: {
            documentation: "The executability state to set for the account.",
            typing: Type::bool(),
            optional: true,
            tainting: false
        },
        rent_epoch: {
            documentation: "The epoch at which the account will be rent-exempt.",
            typing: Type::integer(),
            optional: true,
            tainting: false
        }
    };

    pub static ref SET_TOKEN_ACCOUNT_MAP: Type = define_strict_map_type! {
        public_key: {
            documentation: "The public key of the token owner account to update.",
            typing: Type::addon(SVM_PUBKEY),
            optional: false,
            tainting: true
        },
        token: {
            documentation: "The token symbol or public key for the token.",
            typing: Type::addon(SVM_PUBKEY),
            optional: false,
            tainting: true
        },
        token_program: {
            documentation: "The token program id. Valid values are `token2020`, `token2022`, or a public key.",
            typing: Type::addon(SVM_PUBKEY),
            optional: true,
            tainting: true
        },
        amount: {
            documentation: "The amount of tokens to set.",
            typing: Type::integer(),
            optional: true,
            tainting: true
        },
        delegate: {
            documentation: "The public key of the delegate to set.",
            typing: Type::addon(SVM_PUBKEY),
            optional: true,
            tainting: true
        },
        delegated_amount: {
            documentation: "The amount of tokens to delegate.",
            typing: Type::integer(),
            optional: true,
            tainting: true
        },
        close_authority: {
            documentation: "The public key of the close authority to set.",
            typing: Type::addon(SVM_PUBKEY),
            optional: true,
            tainting: true
        },
        state: {
            documentation: "The state of the token account. Valid values are `initialized`, `frozen`, or `uninitialized`.",
            typing: Type::string(),
            optional: true,
            tainting: true
        }
    };

    pub static ref CLONE_PROGRAM_ACCOUNT: Type = define_strict_map_type! {
        source_program_id: {
            documentation: "The public key of the program to clone.",
            typing: Type::addon(SVM_PUBKEY),
            optional: false,
            tainting: true
        },
        destination_program_id: {
            documentation: "The destination public key of the program.",
            typing: Type::addon(SVM_PUBKEY),
            optional: false,
            tainting: true
        }
    };

    pub static ref SET_PROGRAM_AUTHORITY: Type = define_strict_map_type! {
        program_id: {
            documentation: "The public key of the program to set the authority for.",
            typing: Type::addon(SVM_PUBKEY),
            optional: false,
            tainting: true
        },
        authority: {
            documentation: "The new authority for the program. If not provided, program's authority will be set to None.",
            typing: Type::addon(SVM_PUBKEY),
            optional: true,
            tainting: true
        }
    };
}

#[derive(Debug, Serialize, Deserialize, PartialEq, Eq, Hash)]
pub enum DeploymentTransactionType {
    CreateTempAuthority(Vec<u8>),
    CreateBuffer,
    WriteToBuffer,
    TransferBufferAuthority,
    TransferProgramAuthority,
    DeployProgram,
    UpgradeProgram,
    CloseTempAuthority,
    SkipCloseTempAuthority,
    CheatcodeDeployment,
    CheatcodeUpgrade,
}

impl DeploymentTransactionType {
    pub fn to_string(&self) -> String {
        match self {
            DeploymentTransactionType::CreateTempAuthority(_) => "create_temp_authority",
            DeploymentTransactionType::CreateBuffer => "create_buffer",
            DeploymentTransactionType::WriteToBuffer => "write_to_buffer",
            DeploymentTransactionType::TransferBufferAuthority => "transfer_buffer_authority",
            DeploymentTransactionType::TransferProgramAuthority => "transfer_program_authority",
            DeploymentTransactionType::DeployProgram => "deploy_program",
            DeploymentTransactionType::UpgradeProgram => "upgrade_program",
            DeploymentTransactionType::CloseTempAuthority => "close_temp_authority",
            DeploymentTransactionType::SkipCloseTempAuthority => "skip_close_temp_authority",
            DeploymentTransactionType::CheatcodeDeployment => "cheatcode_deployment",
            DeploymentTransactionType::CheatcodeUpgrade => "cheatcode_upgrade",
        }
        .into()
    }
    pub fn from_string(s: &str) -> Self {
        match s {
            "create_temp_authority" => DeploymentTransactionType::CreateTempAuthority(vec![]),
            "create_buffer" => DeploymentTransactionType::CreateBuffer,
            "write_to_buffer" => DeploymentTransactionType::WriteToBuffer,
            "transfer_buffer_authority" => DeploymentTransactionType::TransferBufferAuthority,
            "deploy_program" => DeploymentTransactionType::DeployProgram,
            "upgrade_program" => DeploymentTransactionType::UpgradeProgram,
            "close_temp_authority" => DeploymentTransactionType::CloseTempAuthority,
            "skip_close_temp_authority" => DeploymentTransactionType::SkipCloseTempAuthority,
            "transfer_program_authority" => DeploymentTransactionType::TransferProgramAuthority,
            "cheatcode_deployment" => DeploymentTransactionType::CheatcodeDeployment,
            "cheatcode_upgrade" => DeploymentTransactionType::CheatcodeUpgrade,
            _ => unreachable!(),
        }
    }
}<|MERGE_RESOLUTION|>--- conflicted
+++ resolved
@@ -38,6 +38,7 @@
 pub const SVM_PAYER_SIGNED_TRANSACTION: &str = "svm::payer_signed_transaction";
 pub const SVM_AUTHORITY_SIGNED_TRANSACTION: &str = "svm::authority_signed_transaction";
 pub const SVM_TEMP_AUTHORITY_SIGNED_TRANSACTION: &str = "svm::temp_authority_signed_transaction";
+pub const SVM_SQUAD_MULTISIG: &str = "svm::squads_multisig";
 pub const SVM_U8: &str = "svm::u8";
 pub const SVM_U16: &str = "svm::u16";
 pub const SVM_U32: &str = "svm::u32";
@@ -50,9 +51,6 @@
 pub const SVM_I64: &str = "svm::i64";
 pub const SVM_I128: &str = "svm::i128";
 pub const SVM_I256: &str = "svm::i256";
-<<<<<<< HEAD
-pub const SVM_SQUAD_MULTISIG: &str = "svm::squads_multisig";
-=======
 pub const SVM_F32: &str = "svm::f32";
 pub const SVM_F64: &str = "svm::f64";
 
@@ -144,7 +142,6 @@
         Ok(I256(arr))
     }
 }
->>>>>>> 80143e3f
 
 pub struct SvmValue {}
 
