// Access tutorials and documentation at [docs.txtx.sh](https://docs.txtx.sh) 
// to understand the syntax and discover the powerful features of txtx.
addon "solana" {
  network_id = input.solana_network_id
  rpc_api_url = input.solana_api_url
}

<<<<<<< HEAD
signer "operator" "solana::secret_key" {
  secret_key = [181,11,10,238,32,124,15,199,160,13,193,34,197,38,133,225,68,2,167,183,172,225,186,25,5,169,251,180,189,2,32,156,14,192,194,100,14,47,65,105,189,128,211,200,123,17,198,211,187,96,110,38,248,59,76,244,4,34,242,215,130,33,40,58]
}
// signer "operator" "solana::web_wallet" {
//   expected_address = "zbBjhHwuqyKMmz8ber5oUtJJ3ZV4B6ePmANfGyKzVGV"
// }

variable "program_id" {
  value = "CDPuDrgm8a7MocQ3jcjd8RzHme8z1Lk3H54w4HgVEVsR"
=======
signer "operator" "solana::web_wallet" {
  expected_address = "zbBjhHwuqyKMmz8ber5oUtJJ3ZV4B6ePmANfGyKzVGV"
>>>>>>> 1a7615af
}
action "call_hellosol" "solana::process_instructions" {
  description = "Invoke instructions"
  instruction {
    program_id = "34PPF3JfHDAUbpcfzLgFe8ZcDiWKZ16wQ34rQdWXKQ2F"
    accounts = [
      solana::account("zbBjhHwuqyKMmz8ber5oUtJJ3ZV4B6ePmANfGyKzVGV", true, true),
    ]
<<<<<<< HEAD
    data ="0x" // "0xafaf6d1f0d989bed"
=======
    data = "0xafaf6d1f0d989bed"
>>>>>>> 1a7615af
  }
  signers = [
    signer.operator
  ]
}

output "deployer_address" {
  value = signer.operator.public_key
}

output "transaction_signature" {
  value = action.call_hellosol.signature
}

// action "deploy_hellosol" "solana::deploy_program" {
//   description = "Invoke instructions"
//   program = get_program_from_anchor_project("hellosol")
//   verifiable = true
//   signer = signer.operator
// }<|MERGE_RESOLUTION|>--- conflicted
+++ resolved
@@ -5,9 +5,8 @@
   rpc_api_url = input.solana_api_url
 }
 
-<<<<<<< HEAD
-signer "operator" "solana::secret_key" {
-  secret_key = [181,11,10,238,32,124,15,199,160,13,193,34,197,38,133,225,68,2,167,183,172,225,186,25,5,169,251,180,189,2,32,156,14,192,194,100,14,47,65,105,189,128,211,200,123,17,198,211,187,96,110,38,248,59,76,244,4,34,242,215,130,33,40,58]
+signer "operator" "solana::web_wallet" {
+  expected_address = "zbBjhHwuqyKMmz8ber5oUtJJ3ZV4B6ePmANfGyKzVGV"
 }
 // signer "operator" "solana::web_wallet" {
 //   expected_address = "zbBjhHwuqyKMmz8ber5oUtJJ3ZV4B6ePmANfGyKzVGV"
@@ -15,11 +14,8 @@
 
 variable "program_id" {
   value = "CDPuDrgm8a7MocQ3jcjd8RzHme8z1Lk3H54w4HgVEVsR"
-=======
-signer "operator" "solana::web_wallet" {
-  expected_address = "zbBjhHwuqyKMmz8ber5oUtJJ3ZV4B6ePmANfGyKzVGV"
->>>>>>> 1a7615af
 }
+
 action "call_hellosol" "solana::process_instructions" {
   description = "Invoke instructions"
   instruction {
@@ -27,11 +23,7 @@
     accounts = [
       solana::account("zbBjhHwuqyKMmz8ber5oUtJJ3ZV4B6ePmANfGyKzVGV", true, true),
     ]
-<<<<<<< HEAD
     data ="0x" // "0xafaf6d1f0d989bed"
-=======
-    data = "0xafaf6d1f0d989bed"
->>>>>>> 1a7615af
   }
   signers = [
     signer.operator
