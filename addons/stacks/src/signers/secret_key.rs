use std::collections::HashMap;

use crate::codec::crypto::{compute_keypair, sign_message, sign_transaction};

use txtx_addon_kit::channel;
use txtx_addon_kit::constants::{
    SIGNATURE_APPROVED, SIGNATURE_SKIPPABLE, SIGNED_MESSAGE_BYTES, SIGNED_TRANSACTION_BYTES,
};
use txtx_addon_kit::crypto::secret_key_from_bytes;
use txtx_addon_kit::types::commands::CommandExecutionResult;
use txtx_addon_kit::types::frontend::{
    ActionItemRequest, ActionItemRequestType, ActionItemStatus, ProvideSignedTransactionRequest,
    ReviewInputRequest,
};
use txtx_addon_kit::types::frontend::{Actions, BlockEvent};
use txtx_addon_kit::types::signers::{
    return_synchronous_result, signer_diag_with_ctx, signer_err_fn, CheckSignabilityOk,
    SignerActionErr, SignerActionsFutureResult, SignerActivateFutureResult, SignerInstance,
    SignerSignFutureResult, SignersState,
};
use txtx_addon_kit::types::signers::{SignerImplementation, SignerSpecification};
use txtx_addon_kit::types::stores::ValueStore;
use txtx_addon_kit::types::ConstructDid;
use txtx_addon_kit::types::{
    commands::CommandSpecification,
    diagnostics::Diagnostic,
    types::{Type, Value},
};

use crate::constants::{
    ACTION_ITEM_CHECK_ADDRESS, ACTION_ITEM_PROVIDE_SIGNED_TRANSACTION, CHECKED_ADDRESS,
    FORMATTED_TRANSACTION, IS_SIGNABLE, MESSAGE_BYTES,
};
use txtx_addon_kit::types::signers::return_synchronous_actions;
use txtx_addon_kit::types::types::RunbookSupervisionContext;

use crate::constants::{NETWORK_ID, PUBLIC_KEYS};
use crate::typing::StacksValue;
use crate::typing::STACKS_TRANSACTION;

use super::namespaced_err_fn;

lazy_static! {
    pub static ref STACKS_SECRET_KEY: SignerSpecification = define_signer! {
        StacksSecretKey => {
          name: "Secret Key Signer",
          matcher: "secret_key",
          documentation:txtx_addon_kit::indoc! {r#"The `stacks::secret_key` signer can be used to synchronously sign a transaction."#},
          inputs: [
            secret_key: {
                documentation: "The secret key used to sign messages and transactions.",
                typing: Type::string(),
                optional: true,
                tainting: true,
                sensitive: true
            },
            mnemonic: {
                documentation: "The mnemonic phrase used to generate the secret key. This input will not be used if the `secret_key` input is provided.",
                typing: Type::string(),
                optional: true,
                tainting: true,
                sensitive: true
            },
            derivation_path: {
                documentation: "The derivation path used to generate the secret key. This input will not be used if the `secret_key` input is provided.",
                typing: Type::string(),
                optional: true,
                tainting: true,
                sensitive: true
            },
            is_encrypted: {
                documentation: "Coming soon",
                typing: Type::bool(),
                optional: true,
                tainting: true,
                sensitive: false
            },
            password: {
                documentation: "Coming soon",
                typing: Type::string(),
                optional: true,
                tainting: true,
                sensitive: true
            }
          ],
          outputs: [
              public_key: {
                documentation: "The public key of the account generated from the secret key.",
                typing: Type::array(Type::buffer())
              }
          ],
          example: txtx_addon_kit::indoc! {r#"
        signer "bob" "stacks::secret_key" {
            mnemonic = "board list obtain sugar hour worth raven scout denial thunder horse logic fury scorpion fold genuine phrase wealth news aim below celery when cabin"
            derivation_path = "m/44'/5757'/0'/0/0"
        }
    "#},
      }
    };
}

pub struct StacksSecretKey;
impl SignerImplementation for StacksSecretKey {
    fn check_instantiability(
        _ctx: &SignerSpecification,
        _args: Vec<Type>,
    ) -> Result<Type, Diagnostic> {
        unimplemented!()
    }

    #[cfg(not(feature = "wasm"))]
    fn check_activability(
        _construct_id: &ConstructDid,
        instance_name: &str,
        spec: &SignerSpecification,
        values: &ValueStore,
        mut signer_state: ValueStore,
        signers: SignersState,
        _signers_instances: &HashMap<ConstructDid, SignerInstance>,
        supervision_context: &RunbookSupervisionContext,
        _is_balance_check_required: bool,
        _is_public_key_required: bool,
    ) -> SignerActionsFutureResult {
        use txtx_addon_kit::crypto::{secret_key_bytes_from_mnemonic, secret_key_from_bytes};

        use crate::codec::crypto::version_from_network_id;
        use crate::constants::CHECKED_ADDRESS;
        use crate::signers::DEFAULT_DERIVATION_PATH;
        use crate::{constants::CHECKED_PUBLIC_KEY, signers::namespaced_err_fn};

        let signer_err =
            signer_err_fn(signer_diag_with_ctx(spec, instance_name, namespaced_err_fn()));
        let mut actions = Actions::none();

        if signer_state.get_value(PUBLIC_KEYS).is_some() {
            return return_synchronous_actions(Ok((signers, signer_state, actions)));
        }
        let network_id = values
            .get_expected_string(NETWORK_ID)
            .map_err(|e| signer_err(&signers, &signer_state, e.message))?;
        let version = version_from_network_id(&network_id);

<<<<<<< HEAD
        let secret_key_bytes = match args.get_expected_buffer_bytes("secret_key") {
            Ok(value) => value,
            Err(_) => {
                let mnemonic = args
                    .get_expected_string("mnemonic")
                    .map_err(|diag| (signers.clone(), signer_state.clone(), diag))?;
                let derivation_path =
                    args.get_string("derivation_path").unwrap_or(DEFAULT_DERIVATION_PATH);
                let is_encrypted = args.get_bool("is_encrypted").unwrap_or(false);
                let password = args.get_string("password");
                secret_key_bytes_from_mnemonic(mnemonic, derivation_path, is_encrypted, password)
                    .map_err(|e| signer_err(&signers, &signer_state, e))?
                    .to_vec()
            }
        };
=======
        let secret_key =
            if let Ok(secret_key_bytes) = values.get_expected_buffer_bytes("secret_key") {
                secret_key_from_bytes(&secret_key_bytes)
                    .map_err(|e| signer_err(&signers, &signer_state, e))?
            } else {
                let mnemonic = values
                    .get_expected_string("mnemonic")
                    .map_err(|diag| (signers.clone(), signer_state.clone(), diag))?;
                let derivation_path = values.get_string("derivation_path");
                let is_encrypted = values.get_bool("is_encrypted").unwrap_or(false);
                let password = values.get_string("password");
                secret_key_from_mnemonic(mnemonic, derivation_path, is_encrypted, password)
                    .map_err(|e| signer_err(&signers, &signer_state, e))?
            };
>>>>>>> 3fcb6f19

        let secret_key = secret_key_from_bytes(&secret_key_bytes)
            .map_err(|e| signer_err(&signers, &signer_state, e))?;

        let (secret_key, public_key, expected_address) = compute_keypair(secret_key, network_id)
            .map_err(|e| signer_err(&signers, &signer_state, e))?;

        signer_state.insert("hash_flag", Value::integer(version.into()));
        signer_state.insert("multi_sig", Value::bool(false));
        signer_state.insert(PUBLIC_KEYS, Value::array(vec![public_key.clone()]));
        signer_state.insert(CHECKED_PUBLIC_KEY, public_key.clone());
        signer_state.insert(CHECKED_ADDRESS, Value::string(expected_address.to_string()));
        signer_state.insert("secret_key", secret_key);

        if supervision_context.review_input_values {
            actions.push_sub_group(
                None,
                vec![ActionItemRequest::new(
                    &None,
                    &format!("Check {} expected address", instance_name),
                    None,
                    ActionItemStatus::Todo,
                    ActionItemRequestType::ReviewInput(ReviewInputRequest {
                        input_name: "".into(),
                        value: Value::string(expected_address.to_string()),
                    }),
                    ACTION_ITEM_CHECK_ADDRESS,
                )],
            );
        }
        let future = async move { Ok((signers, signer_state, actions)) };
        Ok(Box::pin(future))
    }

    fn activate(
        _construct_id: &ConstructDid,
        _spec: &SignerSpecification,
        _values: &ValueStore,
        signer_state: ValueStore,
        signers: SignersState,
        _signers_instances: &HashMap<ConstructDid, SignerInstance>,
        _progress_tx: &channel::Sender<BlockEvent>,
    ) -> SignerActivateFutureResult {
        let mut result = CommandExecutionResult::new();
        let address = signer_state.get_value(CHECKED_ADDRESS).unwrap();
        result.outputs.insert("address".into(), address.clone());
        return_synchronous_result(Ok((signers, signer_state, result)))
    }

    fn check_signability(
        construct_did: &ConstructDid,
        title: &str,
        description: &Option<String>,
        payload: &Value,
        spec: &SignerSpecification,
        values: &ValueStore,
        signer_state: ValueStore,
        signers: SignersState,
        signers_instances: &HashMap<ConstructDid, SignerInstance>,
        supervision_context: &RunbookSupervisionContext,
    ) -> Result<CheckSignabilityOk, SignerActionErr> {
        let signer_did = ConstructDid(signer_state.uuid.clone());
        let signer_instance = signers_instances.get(&signer_did).unwrap();
        let signer_err =
            signer_err_fn(signer_diag_with_ctx(spec, &signer_instance.name, namespaced_err_fn()));

        let actions = if supervision_context.review_input_values {
            let construct_did_str = &construct_did.to_string();
            if let Some(_) = signer_state.get_scoped_value(&construct_did_str, SIGNATURE_APPROVED) {
                return Ok((signers, signer_state, Actions::none()));
            }

            let network_id = values
                .get_expected_string(NETWORK_ID)
                .map_err(|e| signer_err(&signers, &signer_state, e.message))?;

            let signable = signer_state
                .get_scoped_value(&construct_did_str, IS_SIGNABLE)
                .and_then(|v| v.as_bool())
                .unwrap_or(true);

            let status = match signable {
                true => ActionItemStatus::Todo,
                false => ActionItemStatus::Blocked,
            };
            let skippable = signer_state
                .get_scoped_value(&construct_did_str, SIGNATURE_SKIPPABLE)
                .and_then(|v| v.as_bool())
                .unwrap_or(false);

            let formatted_payload = signer_state
                .get_scoped_value(&construct_did_str, FORMATTED_TRANSACTION)
                .and_then(|v| v.as_string())
                .and_then(|v| Some(v.to_string()));

            let request = ActionItemRequest::new(
                &Some(construct_did.clone()),
                title,
                description.clone(),
                status,
                ProvideSignedTransactionRequest::new(
                    &signer_state.uuid,
                    &payload,
                    "stacks",
                    &network_id,
                )
                .skippable(skippable)
                .check_expectation_action_uuid(construct_did)
                .only_approval_needed()
                .formatted_payload(formatted_payload)
                .to_action_type(),
                ACTION_ITEM_PROVIDE_SIGNED_TRANSACTION,
            );
            Actions::append_item(
                request,
                Some("Review and sign the transactions from the list below"),
                Some("Transaction Signing"),
            )
        } else {
            Actions::none()
        };
        Ok((signers, signer_state, actions))
    }

    fn sign(
        _caller_uuid: &ConstructDid,
        _title: &str,
        payload: &Value,
        spec: &SignerSpecification,
        values: &ValueStore,
        signer_state: ValueStore,
        signers: SignersState,
        signers_instances: &HashMap<ConstructDid, SignerInstance>,
    ) -> SignerSignFutureResult {
        let signer_did = ConstructDid(signer_state.uuid.clone());
        let signer_instance = signers_instances.get(&signer_did).unwrap();
        let signer_err =
            signer_err_fn(signer_diag_with_ctx(spec, &signer_instance.name, namespaced_err_fn()));
        let mut result = CommandExecutionResult::new();

        let network_id = values
            .get_expected_string(NETWORK_ID)
            .map_err(|e| signer_err(&signers, &signer_state, e.message))?;
        let secret_key_bytes = signer_state
            .get_expected_buffer_bytes("secret_key")
            .map_err(|e| signer_err(&signers, &signer_state, e.message))?;

        let secret_key = secret_key_from_bytes(&secret_key_bytes)
            .map_err(|e| signer_err(&signers, &signer_state, e))?;

        let (_, public_key_value, _) = compute_keypair(secret_key, network_id)
            .map_err(|e| signer_err(&signers, &signer_state, e))?;

        let payload_buffer = payload.expect_addon_data();
        if payload_buffer.id.eq(&STACKS_TRANSACTION) {
            let signed_transaction_bytes =
                sign_transaction(&payload_buffer.bytes, secret_key_bytes)
                    .map_err(|e| signer_err(&signers, &signer_state, e))?;

            result.outputs.insert(
                SIGNED_TRANSACTION_BYTES.into(),
                StacksValue::transaction(signed_transaction_bytes),
            );
        } else {
            let (message_bytes, signature_bytes) =
                sign_message(&payload_buffer.bytes, secret_key_bytes, public_key_value.to_bytes())
                    .map_err(|e| signer_err(&signers, &signer_state, e))?;

            let message = StacksValue::signature(message_bytes);
            let signature = StacksValue::signature(signature_bytes);
            result.outputs.insert(MESSAGE_BYTES.into(), message);
            result.outputs.insert(SIGNED_MESSAGE_BYTES.into(), signature);
        }

        return_synchronous_result(Ok((signers, signer_state, result)))
    }
}<|MERGE_RESOLUTION|>--- conflicted
+++ resolved
@@ -140,38 +140,21 @@
             .map_err(|e| signer_err(&signers, &signer_state, e.message))?;
         let version = version_from_network_id(&network_id);
 
-<<<<<<< HEAD
-        let secret_key_bytes = match args.get_expected_buffer_bytes("secret_key") {
+        let secret_key_bytes = match values.get_expected_buffer_bytes("secret_key") {
             Ok(value) => value,
             Err(_) => {
-                let mnemonic = args
+                let mnemonic = values
                     .get_expected_string("mnemonic")
                     .map_err(|diag| (signers.clone(), signer_state.clone(), diag))?;
                 let derivation_path =
-                    args.get_string("derivation_path").unwrap_or(DEFAULT_DERIVATION_PATH);
-                let is_encrypted = args.get_bool("is_encrypted").unwrap_or(false);
-                let password = args.get_string("password");
+                    values.get_string("derivation_path").unwrap_or(DEFAULT_DERIVATION_PATH);
+                let is_encrypted = values.get_bool("is_encrypted").unwrap_or(false);
+                let password = values.get_string("password");
                 secret_key_bytes_from_mnemonic(mnemonic, derivation_path, is_encrypted, password)
                     .map_err(|e| signer_err(&signers, &signer_state, e))?
                     .to_vec()
             }
         };
-=======
-        let secret_key =
-            if let Ok(secret_key_bytes) = values.get_expected_buffer_bytes("secret_key") {
-                secret_key_from_bytes(&secret_key_bytes)
-                    .map_err(|e| signer_err(&signers, &signer_state, e))?
-            } else {
-                let mnemonic = values
-                    .get_expected_string("mnemonic")
-                    .map_err(|diag| (signers.clone(), signer_state.clone(), diag))?;
-                let derivation_path = values.get_string("derivation_path");
-                let is_encrypted = values.get_bool("is_encrypted").unwrap_or(false);
-                let password = values.get_string("password");
-                secret_key_from_mnemonic(mnemonic, derivation_path, is_encrypted, password)
-                    .map_err(|e| signer_err(&signers, &signer_state, e))?
-            };
->>>>>>> 3fcb6f19
 
         let secret_key = secret_key_from_bytes(&secret_key_bytes)
             .map_err(|e| signer_err(&signers, &signer_state, e))?;
