--- conflicted
+++ resolved
@@ -134,10 +134,6 @@
                     consolidated_dependencies.push(construct.clone());
                 }
 
-<<<<<<< HEAD
-                let dependencies =
-                    simulated_inputs.inputs.get_expected_array("lazy_dependency_contract_ids")?;
-=======
                 let dependencies = simulated_inputs
                     .get_if_not_unevaluated(
                         "lazy_dependency_contract_ids",
@@ -145,7 +141,6 @@
                     )
                     .map_err(|e| (e, construct_did.clone()))?;
 
->>>>>>> 40e50367
                 for dep in dependencies.iter() {
                     let contract_id = dep.expect_string();
                     let construct = match contracts_lookup.get(contract_id) {
