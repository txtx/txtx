pub mod contract_deployment;
pub mod crypto;
pub mod foundry;
pub mod hardhat;

use crate::commands::actions::get_expected_address;
use crate::constants::{GAS_PRICE, MAX_FEE_PER_GAS, MAX_PRIORITY_FEE_PER_GAS};
use crate::rpc::EvmRpc;
use crate::typing::{
    EvmValue, EVM_ADDRESS, EVM_BYTES, EVM_BYTES32, EVM_FUNCTION_CALL, EVM_INIT_CODE, EVM_UINT256,
    EVM_UINT32, EVM_UINT8,
};
use alloy::consensus::{SignableTransaction, Transaction, TypedTransaction};
use alloy::dyn_abi::{DynSolValue, Word};
use alloy::hex::{self, FromHex};
use alloy::network::TransactionBuilder;
use alloy::primitives::utils::format_units;
use alloy::primitives::{Address, FixedBytes, TxKind, U256};
use alloy::rpc::types::TransactionRequest;
use alloy_rpc_types::{AccessList, Log};
use contract_deployment::AddressAbiMap;
use serde_json::json;
use serde_json::Value as JsonValue;
use txtx_addon_kit::types::diagnostics::Diagnostic;
use txtx_addon_kit::types::stores::ValueStore;
use txtx_addon_kit::types::types::{ObjectType, Value};

#[derive(Clone, Debug, Serialize, Deserialize)]
pub enum TransactionType {
    Legacy,
    EIP2930,
    EIP1559,
    EIP4844,
}

impl TransactionType {
    pub fn from_some_value(input: Option<&str>) -> Result<Self, Diagnostic> {
        input
            .and_then(|t| Some(TransactionType::from_str(t)))
            .unwrap_or(Ok(TransactionType::EIP1559))
    }
    pub fn from_str(input: &str) -> Result<Self, Diagnostic> {
        match input.to_ascii_lowercase().as_ref() {
            "legacy" => Ok(TransactionType::Legacy),
            "eip2930" => Ok(TransactionType::EIP2930),
            "eip1559" => Ok(TransactionType::EIP1559),
            "eip4844" => Ok(TransactionType::EIP4844),
            other => Err(diagnosed_error!("invalid Ethereum Transaction type: {}", other)),
        }
    }
}

#[derive(Clone, Debug, Serialize, Deserialize)]
pub struct CommonTransactionFields {
    pub to: Option<Value>,
    pub from: Value,
    pub nonce: Option<u64>,
    pub chain_id: u64,
    pub amount: u64,
    pub gas_limit: Option<u64>,
    pub input: Option<Vec<u8>>,
    pub tx_type: TransactionType,
    pub deploy_code: Option<Vec<u8>>,
}
#[derive(Clone, Debug, Serialize, Deserialize)]
struct FilledCommonTransactionFields {
    pub to: Option<Address>,
    pub from: Address,
    pub nonce: u64,
    pub chain_id: u64,
    pub amount: u64,
    pub gas_limit: Option<u64>,
    pub input: Option<Vec<u8>>,
    pub deploy_code: Option<Vec<u8>>,
}
pub async fn build_unsigned_transaction(
    rpc: EvmRpc,
    args: &ValueStore,
    fields: CommonTransactionFields,
) -> Result<(TransactionRequest, i128), String> {
    let from = get_expected_address(&fields.from)
        .map_err(|e| format!("failed to parse to address: {e}"))?;
    let to = if let Some(to) = fields.to {
        Some(get_expected_address(&to).map_err(|e| format!("failed to parse to address: {e}"))?)
    } else {
        None
    };

    let nonce = match fields.nonce {
        Some(nonce) => nonce,
        None => rpc.get_nonce(&from).await.map_err(|e| e.to_string())?,
    };

    let filled_fields = FilledCommonTransactionFields {
        to,
        from,
        nonce,
        chain_id: fields.chain_id,
        amount: fields.amount,
        gas_limit: fields.gas_limit,
        input: fields.input,
        deploy_code: fields.deploy_code,
    };

    let mut tx = match fields.tx_type {
        TransactionType::Legacy => {
            build_unsigned_legacy_transaction(&rpc, args, &filled_fields).await?
        }
        TransactionType::EIP2930 => {
            println!("Unsupported tx type EIP2930 was used. Defaulting to EIP1559 tx");
            build_unsigned_eip1559_transaction(&rpc, args, &filled_fields).await?
        }
        TransactionType::EIP1559 => {
            build_unsigned_eip1559_transaction(&rpc, args, &filled_fields).await?
        }
        TransactionType::EIP4844 => {
            println!("Unsupported tx type EIP4844 was used. Defaulting to EIP1559 tx");
            build_unsigned_eip1559_transaction(&rpc, args, &filled_fields).await?
        }
    };

    // set gas limit _after_ all other fields have been set to get an accurate estimate
    tx = set_gas_limit(&rpc, tx, fields.gas_limit).await?;

    let typed_transaction =
        tx.clone().build_unsigned().map_err(|e| format!("failed to build transaction: {e}"))?;
    let cost = get_transaction_cost(&typed_transaction, &rpc).await?;
    Ok((tx, cost))
}

async fn build_unsigned_legacy_transaction(
    rpc: &EvmRpc,
    args: &ValueStore,
    fields: &FilledCommonTransactionFields,
) -> Result<TransactionRequest, String> {
    let gas_price = args.get_value(GAS_PRICE).map(|v| v.expect_uint()).transpose()?;

    let gas_price = match gas_price {
        Some(gas_price) => gas_price as u128,
        None => rpc.get_gas_price().await.map_err(|e| e.to_string())?,
    };
    let mut tx = TransactionRequest::default()
        .with_from(fields.from)
        .with_value(U256::from(fields.amount))
        .with_nonce(fields.nonce)
        .with_chain_id(fields.chain_id)
        .with_gas_price(gas_price);

    if let Some(to) = fields.to {
        tx = tx.with_to(to);
    }
    if let Some(input) = &fields.input {
        tx = tx.with_input(input.clone());
    }
    if let Some(code) = &fields.deploy_code {
        tx = tx.with_deploy_code(code.clone()).with_kind(TxKind::Create);
    }
    Ok(tx)
}

async fn build_unsigned_eip1559_transaction(
    rpc: &EvmRpc,
    args: &ValueStore,
    fields: &FilledCommonTransactionFields,
) -> Result<TransactionRequest, String> {
    let max_fee_per_gas = args.get_value(MAX_FEE_PER_GAS).map(|v| v.expect_uint()).transpose()?;
    let max_priority_fee_per_gas =
        args.get_value(MAX_PRIORITY_FEE_PER_GAS).map(|v| v.expect_uint()).transpose()?;

    let (max_fee_per_gas, max_priority_fee_per_gas) =
        if max_fee_per_gas.is_none() || max_priority_fee_per_gas.is_none() {
            let fees = rpc.estimate_eip1559_fees().await.map_err(|e| e.to_string())?;

            (
                max_fee_per_gas.and_then(|f| Some(f as u128)).unwrap_or(fees.max_fee_per_gas),
                max_priority_fee_per_gas
                    .and_then(|f| Some(f as u128))
                    .unwrap_or(fees.max_priority_fee_per_gas),
            )
        } else {
            (max_fee_per_gas.unwrap() as u128, max_priority_fee_per_gas.unwrap() as u128)
        };

    let mut tx = TransactionRequest::default()
        .with_from(fields.from)
        .with_value(U256::from(fields.amount))
        .with_nonce(fields.nonce)
        .with_chain_id(fields.chain_id)
        .max_fee_per_gas(max_fee_per_gas)
        .with_max_priority_fee_per_gas(max_priority_fee_per_gas);

    if let Some(to) = fields.to {
        tx = tx.with_to(to);
    }
    if let Some(input) = &fields.input {
        tx = tx.with_input(input.clone());
    }
    if let Some(code) = &fields.deploy_code {
        tx = tx.with_deploy_code(code.clone()).with_kind(TxKind::Create);
    }

    Ok(tx)
}

async fn set_gas_limit(
    rpc: &EvmRpc,
    mut tx: TransactionRequest,
    gas_limit: Option<u64>,
) -> Result<TransactionRequest, String> {
    if let Some(gas_limit) = gas_limit {
        tx = tx.with_gas_limit(gas_limit.into());
    } else {
        let gas_limit = rpc.estimate_gas(&tx).await.map_err(|e| e.to_string())?;
        tx = tx.with_gas_limit(gas_limit.into());
    }
    Ok(tx)
}

pub fn get_typed_transaction_bytes(tx: &TransactionRequest) -> Result<Vec<u8>, String> {
    serde_json::to_vec(&tx).map_err(|e| format!("failed to serialized transaction: {}", e))
}

pub fn value_to_sol_value(value: &Value) -> Result<DynSolValue, String> {
    let sol_value = match value {
        Value::Bool(value) => DynSolValue::Bool(value.clone()),
        Value::Integer(value) => DynSolValue::Uint(U256::from(*value), 256),
        Value::String(value) => DynSolValue::String(value.clone()),
        Value::Float(_value) => todo!(),
        Value::Buffer(bytes) => DynSolValue::Bytes(bytes.clone()),
        Value::Null => {
            todo!()
        }
        Value::Object(_) => todo!(),
<<<<<<< HEAD
        Value::Array(array) => DynSolValue::Array(
            array.iter().map(|v| value_to_sol_value(v)).collect::<Result<Vec<_>, _>>()?,
=======
        Value::Array(values) => DynSolValue::Array(
            values.iter().map(value_to_sol_value).collect::<Result<Vec<_>, _>>()?,
>>>>>>> 09fcf8cf
        ),
        Value::Addon(addon) => {
            if addon.id == EVM_ADDRESS {
                DynSolValue::Address(Address::from_slice(&addon.bytes))
            } else if addon.id == EVM_BYTES32 {
                DynSolValue::FixedBytes(Word::from_slice(&addon.bytes), 32)
            } else if addon.id == EVM_UINT256 {
                DynSolValue::Uint(U256::from_be_slice(&addon.bytes), 256)
            } else if addon.id == EVM_UINT32 {
                DynSolValue::Uint(U256::from_be_slice(&addon.bytes), 32)
            } else if addon.id == EVM_UINT8 {
                DynSolValue::Uint(U256::from_be_slice(&addon.bytes), 8)
            } else if addon.id == EVM_BYTES
                || addon.id == EVM_INIT_CODE
                || addon.id == EVM_FUNCTION_CALL
            {
                DynSolValue::Bytes(addon.bytes.clone())
            } else {
                return Err(format!("unsupported addon type for encoding sol value: {}", addon.id));
            }
        }
    };
    Ok(sol_value)
}

#[allow(dead_code)]
pub fn sol_value_to_value(sol_value: &DynSolValue) -> Result<Value, String> {
    let value = match sol_value {
        DynSolValue::Bool(value) => Value::bool(*value),
        DynSolValue::Int(value, _) => Value::integer(value.as_i64() as i128),
        DynSolValue::Uint(value, _) => Value::integer(value.to::<u64>() as i128),
        DynSolValue::FixedBytes(_, _) => todo!(),
        DynSolValue::Address(value) => EvmValue::address(&value),
        DynSolValue::Function(_) => todo!(),
        DynSolValue::Bytes(_) => todo!(),
        DynSolValue::String(value) => Value::string(value.clone()),
        DynSolValue::Array(_) => todo!(),
        DynSolValue::FixedArray(_) => todo!(),
        DynSolValue::Tuple(_) => todo!(),
    };
    Ok(value)
}

pub fn string_to_address(address_str: String) -> Result<Address, String> {
    let mut address_str = address_str.replace("0x", "");
    // hack: we're assuming that if the address is 32 bytes, it's a sol value that's padded with 0s, so we trim them
    if address_str.len() == 64 {
        let split_pos = address_str.char_indices().nth_back(39).unwrap().0;
        address_str = address_str[split_pos..].to_owned();
    }
    let address = Address::from_hex(&address_str).map_err(|e| format!("invalid address: {}", e))?;
    Ok(address)
}

pub fn typed_transaction_bytes(typed_transaction: &TypedTransaction) -> Vec<u8> {
    let mut bytes = vec![];
    match typed_transaction {
        TypedTransaction::Legacy(tx) => tx.encode_for_signing(&mut bytes),
        TypedTransaction::Eip2930(tx) => tx.encode_for_signing(&mut bytes),
        TypedTransaction::Eip1559(tx) => tx.encode_for_signing(&mut bytes),
        TypedTransaction::Eip4844(tx) => tx.encode_for_signing(&mut bytes),
    }
    bytes
}
pub fn format_transaction_for_display(typed_transaction: &TypedTransaction) -> String {
    let mut base = json!({
                "kind": match typed_transaction.to() {
                    TxKind::Create => "create".to_string(),
                    TxKind::Call(address) => format!("to:{}", address.to_string()),
                },
                "chain_id": typed_transaction.chain_id(),
                "nonce": typed_transaction.nonce(),
                "gas_limit": typed_transaction.gas_limit(),
                "input": hex::encode(&typed_transaction.input()),
                "value": format_units(typed_transaction.value(), "ether").unwrap(),
                "type": typed_transaction.tx_type().to_string(),
    })
    .as_object()
    .unwrap()
    .clone();
    match typed_transaction {
        TypedTransaction::Legacy(tx) => {
            base.insert("gas_price".to_string(), tx.gas_price().into());
        }
        TypedTransaction::Eip2930(tx) => {
            base.insert(
                "access_list".to_string(),
                JsonValue::Array(format_access_list_for_display(&tx.access_list)),
            );
        }
        TypedTransaction::Eip1559(tx) => {
            base.insert(
                "access_list".to_string(),
                JsonValue::Array(format_access_list_for_display(&tx.access_list)),
            );
            base.insert("max_fee_per_gas".to_string(), tx.max_fee_per_gas.into());
            base.insert("max_priority_fee_per_gas".to_string(), tx.max_priority_fee_per_gas.into());
        }
        TypedTransaction::Eip4844(_tx) => {
            unimplemented!("EIP-4844 is not supported");
        }
    }
    // we constructed this object, so we should be safe to unwrap here
    serde_json::to_string_pretty(&base).unwrap()
}

pub fn format_access_list_for_display(access_list: &AccessList) -> Vec<JsonValue> {
    access_list
        .0
        .iter()
        .map(|item| {
            JsonValue::Object(serde_json::Map::from_iter(vec![
                ("address".to_string(), JsonValue::String(item.address.to_string())),
                (
                    "storage_keys".to_string(),
                    JsonValue::Array(
                        item.storage_keys
                            .iter()
                            .map(|key| hex::encode(key.0).into())
                            .collect::<Vec<JsonValue>>(),
                    ),
                ),
            ]))
        })
        .collect::<Vec<JsonValue>>()
}

pub async fn get_transaction_cost(
    transaction: &TypedTransaction,
    rpc: &EvmRpc,
) -> Result<i128, String> {
    let effective_gas_price = match &transaction {
        TypedTransaction::Legacy(tx) => tx.gas_price,
        TypedTransaction::Eip2930(tx) => tx.gas_price,
        TypedTransaction::Eip1559(tx) => {
            let base_fee = rpc.get_base_fee_per_gas().await.map_err(|e| e.to_string())?;
            tx.effective_gas_price(Some(base_fee as u64))
        }
        TypedTransaction::Eip4844(_tx) => unimplemented!("EIP-4844 is not supported"),
    };
    let gas_limit = transaction.gas_limit();
    let cost: i128 = effective_gas_price as i128 * gas_limit as i128;
    Ok(cost)
}

pub fn format_transaction_cost(cost: i128) -> Result<String, String> {
    format_units(cost, "wei").map_err(|e| format!("failed to format cost: {e}"))
}

pub fn abi_decode_logs(abi_map: &Value, logs: &[Log]) -> Result<Vec<Value>, String> {
    let abi_map = AddressAbiMap::parse_value(abi_map)
        .map_err(|e| format!("invalid abis for transaction: {e}"))?;

    let logs = logs
        .iter()
        .filter_map(|log| {
            let log_address = log.address();

            let Some(abis) = abi_map.get(&log_address) else {
                return None;
            };
            let topics = log.inner.topics();
            let Some(first_topic) = topics.first() else { return None };
            let Some(matching_event) =
                abis.iter().find_map(|abi| abi.events().find(|e| e.selector().eq(first_topic)))
            else {
                return None;
            };
            match topics[1..]
                .iter()
                .enumerate()
                .filter_map(|(i, t)| {
                    let Some(input) = matching_event.inputs.get(i) else {
                        return None;
                    };
                    let ty = input.ty.clone();
                    match sol_internal_type_to_value(&ty, t) {
                        Ok(value) => Some(Ok((input.name.as_ref(), value))),
                        Err(e) => Some(Err(e)),
                    }
                })
                .collect::<Result<Vec<(&str, Value)>, String>>()
            {
                Ok(values) => {
                    let obj = ObjectType::from(vec![
                        ("event_name", Value::string(matching_event.name.clone())),
                        ("log_address", EvmValue::address(&log_address)),
                        ("data", ObjectType::from(values).to_value()),
                    ]);
                    return Some(Ok(obj.to_value()));
                }
                Err(e) => return Some(Err(e)),
            };
        })
        .collect::<Result<Vec<Value>, String>>()?;
    Ok(logs)
}

fn sol_internal_type_to_value(sol_type: &str, value: &FixedBytes<32>) -> Result<Value, String> {
    match sol_type {
        "address" => Ok(EvmValue::address(&Address::from_word(*value))),
        "bytes32" => Ok(EvmValue::bytes32(value.0.to_vec())),
        "uint256" => Ok(EvmValue::uint256(value.0.to_vec())),
        "uint32" => Ok(EvmValue::uint32(value.0.to_vec())),
        "uint8" => Ok(EvmValue::uint8(value.0.to_vec())),
        "bytes" => Ok(EvmValue::bytes(value.0.to_vec())),
        "bool" => Ok(Value::bool(value.0[31] != 0)),
        "bytes[]" => Ok(EvmValue::bytes(value.0.to_vec())),
        other => Err(format!("unsupported sol type for decoding: {}", other)),
    }
}<|MERGE_RESOLUTION|>--- conflicted
+++ resolved
@@ -231,13 +231,8 @@
             todo!()
         }
         Value::Object(_) => todo!(),
-<<<<<<< HEAD
-        Value::Array(array) => DynSolValue::Array(
-            array.iter().map(|v| value_to_sol_value(v)).collect::<Result<Vec<_>, _>>()?,
-=======
         Value::Array(values) => DynSolValue::Array(
             values.iter().map(value_to_sol_value).collect::<Result<Vec<_>, _>>()?,
->>>>>>> 09fcf8cf
         ),
         Value::Addon(addon) => {
             if addon.id == EVM_ADDRESS {
