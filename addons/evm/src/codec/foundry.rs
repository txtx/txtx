use alloy::json_abi::JsonAbi;
use forge_verify::Config as FoundryConfig;
use foundry_config::figment::{
    providers::{Format, Toml},
    Figment,
};
use serde_json::Value as JsonValue;
use std::{collections::HashMap, path::PathBuf, str::FromStr};
use txtx_addon_kit::helpers::fs::FileLocation;

use crate::constants::DEFAULT_FOUNDRY_OUT_DIR;

#[derive(Clone, Debug, Serialize, Deserialize)]
#[serde(rename_all = "camelCase")]
pub struct FoundryCompiledOutputJson {
    pub abi: JsonAbi,
    pub bytecode: ContractBytecode,
    pub deployed_bytecode: ContractBytecode,
    pub method_identifiers: JsonValue,
    pub raw_metadata: String,
    pub metadata: ContractMetadataJson,
    pub id: u16,
}

impl FoundryCompiledOutputJson {
    pub fn get_contract_path(
        &self,
        base_path: &FileLocation,
        contract_name: &str,
    ) -> Result<PathBuf, String> {
        let mut path = PathBuf::from(&base_path.expect_path_buf());
        path.pop();
        let Some(contract_path) = self
            .metadata
            .settings
            .compilation_target
            .iter()
            .find(|(_, target)| target.eq(&contract_name))
            .map(|(path, _)| path)
        else {
            return Err(format!("could not find compilation target {contract_name}"));
        };
        path.push(&contract_path);
        Ok(path)
    }

    pub fn get_contract_source(
        &self,
        base_path: &FileLocation,
        contract_name: &str,
    ) -> Result<String, String> {
        let path = self.get_contract_path(base_path, contract_name)?;
        let source = std::fs::read_to_string(&path).map_err(|e| {
            format!("invalid contract location {}: {}", path.to_str().unwrap_or(""), e)
        })?;
        Ok(source)
    }

    #[allow(dead_code)]
    pub async fn get_from_path(path: &str) -> Result<Self, String> {
        if path.starts_with("http") {
            todo!()
        } else {
            let artifact = std::fs::read(path)
                .map_err(|e| format!("invalid contract abi location {}: {}", path, e))?;

            let json: Self = serde_json::from_slice(&artifact)
                .map_err(|e| format!("invalid contract abi at location {}: {}", path, e))?;
            Ok(json)
        }
    }
}

#[derive(Clone, Debug, Serialize, Deserialize)]
#[serde(rename_all = "camelCase")]
pub struct ContractBytecode {
    pub object: String,
}

#[derive(Clone, Debug, Serialize, Deserialize)]
#[serde(rename_all = "camelCase")]
pub struct ContractMetadataJson {
    pub compiler: ContractCompilerVersion,
    pub language: String,
    pub output: JsonValue,
    pub settings: ContractSettings,
    pub sources: JsonValue,
    pub version: u16,
}

#[derive(Clone, Debug, Serialize, Deserialize)]
#[serde(rename_all = "camelCase")]
pub struct ContractSettings {
    pub compilation_target: HashMap<String, String>,
    pub optimizer: ContractOptimizerSettings,
    pub evm_version: String,
    #[serde(rename = "viaIR")]
    pub via_ir: Option<bool>,
}

#[derive(Clone, Debug, Serialize, Deserialize)]
#[serde(rename_all = "camelCase")]
pub struct ContractOptimizerSettings {
    pub enabled: bool,
    pub runs: u64,
}

#[derive(Clone, Debug, Serialize, Deserialize)]
#[serde(rename_all = "camelCase")]
pub struct ContractCompilerVersion {
    pub version: String,
}

#[derive(Clone, Debug, Serialize, Deserialize)]
pub struct FoundryProfile {
    pub src: Option<String>,
    pub out: Option<String>,
}

#[derive(Clone, Debug)]
pub struct FoundryToml {
    pub figment: Figment,
    pub toml_path: String,
}

impl FoundryToml {
    pub fn get_foundry_config(&self, profile_name: Option<&str>) -> Result<FoundryConfig, String> {
        let profile_name = profile_name.unwrap_or("default");
        let figment = self.figment.clone();

        let foundry_config: FoundryConfig = figment
            .select(profile_name)
            .extract()
            .map_err(|e| format!("foundry.toml does not include profile {profile_name}: {}", e))?;
        Ok(foundry_config)
    }

    pub fn get_compiled_output(
        &self,
        contract_name: &str,
        contract_filename: &str,
        profile_name: Option<&str>,
    ) -> Result<FoundryCompiledOutputJson, String> {
        let foundry_config = self.get_foundry_config(profile_name)?;

        let mut path = PathBuf::from_str(&self.toml_path).unwrap();
        path.pop();
<<<<<<< HEAD
        path.push(&format!("{}", foundry_config.out.to_str().unwrap_or("out")));
        path.push(&format!("{}.sol", contract_filename));
=======
        path.push(&format!(
            "{}",
            profile.out.clone().unwrap_or(DEFAULT_FOUNDRY_OUT_DIR.to_string())
        ));
        path.push(contract_filename);
>>>>>>> c515c9eb
        path.push(&format!("{}.json", contract_name));

        let bytes = std::fs::read(&path).map_err(|e| {
            format!("invalid compiled output location {}: {}", &path.to_str().unwrap_or(""), e)
        })?;

        let config: FoundryCompiledOutputJson = serde_json::from_slice(&bytes).map_err(|e| {
            format!("invalid compiled output at location {}: {}", &path.to_str().unwrap_or(""), e)
        })?;
        Ok(config)
    }

    pub fn new(foundry_toml_path: &FileLocation) -> Result<Self, String> {
        let figment =
            FoundryConfig::figment().merge(Toml::file_exact(foundry_toml_path.expect_path_buf()));

        let config = FoundryToml { figment, toml_path: foundry_toml_path.to_string() };
        Ok(config)
    }
}<|MERGE_RESOLUTION|>--- conflicted
+++ resolved
@@ -145,16 +145,11 @@
 
         let mut path = PathBuf::from_str(&self.toml_path).unwrap();
         path.pop();
-<<<<<<< HEAD
-        path.push(&format!("{}", foundry_config.out.to_str().unwrap_or("out")));
-        path.push(&format!("{}.sol", contract_filename));
-=======
         path.push(&format!(
             "{}",
             profile.out.clone().unwrap_or(DEFAULT_FOUNDRY_OUT_DIR.to_string())
         ));
         path.push(contract_filename);
->>>>>>> c515c9eb
         path.push(&format!("{}.json", contract_name));
 
         let bytes = std::fs::read(&path).map_err(|e| {
