use alloy::consensus::Transaction;
use alloy::network::{EthereumWallet, TransactionBuilder};
use alloy::primitives::Address;
use alloy_rpc_types::TransactionRequest;
use std::collections::HashMap;
use std::u64;
use txtx_addon_kit::channel;
use txtx_addon_kit::constants::SIGNATURE_APPROVED;
use txtx_addon_kit::types::commands::CommandExecutionResult;
use txtx_addon_kit::types::frontend::{
    ActionItemRequest, ActionItemStatus, ProvideSignedTransactionRequest, ReviewInputRequest,
};
use txtx_addon_kit::types::frontend::{Actions, BlockEvent};
use txtx_addon_kit::types::signers::{
    return_synchronous_result, CheckSignabilityOk, SignerActionErr, SignerActionsFutureResult,
    SignerActivateFutureResult, SignerInstance, SignerSignFutureResult,
};
use txtx_addon_kit::types::signers::{SignerImplementation, SignerSpecification};
use txtx_addon_kit::types::stores::ValueStore;
use txtx_addon_kit::types::{
    commands::CommandSpecification,
    diagnostics::Diagnostic,
    types::{Type, Value},
};
use txtx_addon_kit::types::{
    signers::SignersState, types::RunbookSupervisionContext, ConstructDid,
};

use crate::codec::crypto::field_bytes_to_secret_key_signer;
use crate::constants::{
    ACTION_ITEM_CHECK_ADDRESS, ACTION_ITEM_PROVIDE_SIGNED_TRANSACTION, CHAIN_ID,
    FORMATTED_TRANSACTION, RPC_API_URL, SECRET_KEY_WALLET_UNSIGNED_TRANSACTION_BYTES, TX_HASH,
};
use crate::rpc::EvmWalletRpc;
use crate::typing::EvmValue;
use txtx_addon_kit::types::signers::return_synchronous_actions;
use txtx_addon_kit::types::signers::{signer_diag_with_ctx, signer_err_fn};

use crate::constants::PUBLIC_KEYS;
use crate::signers::namespaced_err_fn;

use super::common::set_signer_nonce;

lazy_static! {
    pub static ref EVM_SECRET_KEY_SIGNER: SignerSpecification = define_signer! {
        EvmSecretKeySigner => {
          name: "EVM Secret Key Signer",
          matcher: "secret_key",
          documentation:txtx_addon_kit::indoc! {r#"The `evm::secret_key` signer can be used to synchronously sign a transaction."#},
          inputs: [
            secret_key: {
                documentation: "The secret key used to sign messages and transactions.",
                typing: Type::string(),
                optional: true,
                tainting: true,
                sensitive: true
            },
            mnemonic: {
                documentation: "The mnemonic phrase used to generate the secret key. This input will not be used if the `secret_key` input is provided.",
                typing: Type::string(),
                optional: true,
                tainting: true,
                sensitive: true
            },
            derivation_path: {
                documentation: "The derivation path used to generate the secret key. This input will not be used if the `secret_key` input is provided.",
                typing: Type::string(),
                optional: true,
                tainting: true,
                sensitive: true
            },
            is_encrypted: {
                documentation: "Coming soon",
                typing: Type::bool(),
                optional: true,
                tainting: true,
                sensitive: false
            },
            password: {
                documentation: "Coming soon",
                typing: Type::string(),
                optional: true,
                tainting: true,
                sensitive: true
            }
          ],
          outputs: [
              public_key: {
                documentation: "The public key of the account generated from the secret key.",
                typing: Type::array(Type::buffer())
              },
              address: {
                documentation: "The address generated from the secret key.",
                typing: Type::array(Type::buffer())
              }
          ],
          example: txtx_addon_kit::indoc! {r#"
        // we can create a secret key signer by providing a mnemonic and computing the secret key
        signer "bob" "evm::secret_key" {
            mnemonic = "board list obtain sugar hour worth raven scout denial thunder horse logic fury scorpion fold genuine phrase wealth news aim below celery when cabin"
            derivation_path = "m/44'/5757'/0'/0/0"
        }
        // or we can create one by providing the secret key directly
        signer "bob_again" "evm::secret_key" {
            secret_key = "03b3e0a76b292b2c83fc0ac14ae6160d0438ebe94e14bbb5b7755153628886e08e"
        }
    "#},
      }
    };
}

pub struct EvmSecretKeySigner;
impl SignerImplementation for EvmSecretKeySigner {
    fn check_instantiability(
        _ctx: &SignerSpecification,
        _args: Vec<Type>,
    ) -> Result<Type, Diagnostic> {
        unimplemented!()
    }

    #[cfg(not(feature = "wasm"))]
    fn check_activability(
        _construct_id: &ConstructDid,
        instance_name: &str,
        spec: &SignerSpecification,
        values: &ValueStore,
        mut signer_state: ValueStore,
        signers: SignersState,
        _signers_instances: &HashMap<ConstructDid, SignerInstance>,
        supervision_context: &RunbookSupervisionContext,
        _is_balance_check_required: bool,
        _is_public_key_required: bool,
    ) -> SignerActionsFutureResult {
        use crate::codec::crypto::{
            mnemonic_to_secret_key_signer, secret_key_to_secret_key_signer,
        };
        let signer_err =
            signer_err_fn(signer_diag_with_ctx(spec, instance_name, namespaced_err_fn()));

        let mut actions = Actions::none();

        if signer_state.get_value(PUBLIC_KEYS).is_some() {
            return return_synchronous_actions(Ok((signers, signer_state, actions)));
        }

        let expected_signer =
            if let Ok(secret_key_bytes) = values.get_expected_buffer_bytes("secret_key") {
                secret_key_to_secret_key_signer(&secret_key_bytes)
                    .map_err(|e| signer_err(&signers, &signer_state, e))?
            } else {
                let mnemonic = values
                    .get_expected_string("mnemonic")
                    .map_err(|e| signer_err(&signers, &signer_state, e.message))?;
                let derivation_path = values.get_string("derivation_path");
                let is_encrypted = values.get_bool("is_encrypted");
                let password = values.get_string("password");
                mnemonic_to_secret_key_signer(mnemonic, derivation_path, is_encrypted, password)
                    .map_err(|e| signer_err(&signers, &signer_state, e))?
            };

        let expected_address: Address = expected_signer.address();
        signer_state.insert(
            "signer_field_bytes",
            EvmValue::signer_field_bytes(expected_signer.to_field_bytes().to_vec()),
        );
        signer_state.insert("signer_address", Value::string(expected_address.to_string()));

        if supervision_context.review_input_values {
            actions.push_sub_group(
                None,
                vec![ActionItemRequest::new(
                    &None,
                    &format!("Check {} expected address", instance_name),
                    None,
                    ActionItemStatus::Todo,
                    ReviewInputRequest::new("", &Value::string(expected_address.to_string()))
                        .to_action_type(),
                    ACTION_ITEM_CHECK_ADDRESS,
                )],
            );
        }
        let future = async move { Ok((signers, signer_state, actions)) };
        Ok(Box::pin(future))
    }

    fn activate(
        _construct_id: &ConstructDid,
        spec: &SignerSpecification,
        _values: &ValueStore,
        signer_state: ValueStore,
        signers: SignersState,
        signers_instances: &HashMap<ConstructDid, SignerInstance>,
        _progress_tx: &channel::Sender<BlockEvent>,
    ) -> SignerActivateFutureResult {
        let signer_did = ConstructDid(signer_state.uuid.clone());
        let signer_instance = signers_instances.get(&signer_did).unwrap();
        let signer_err =
            signer_err_fn(signer_diag_with_ctx(&spec, &signer_instance.name, namespaced_err_fn()));

        let mut result = CommandExecutionResult::new();
        let address = signer_state
            .get_expected_value("signer_address")
            .map_err(|e| signer_err(&signers, &signer_state, e.message))?;
        result.outputs.insert("address".into(), address.clone());
        return_synchronous_result(Ok((signers, signer_state, result)))
    }

    fn check_signability(
        construct_did: &ConstructDid,
        title: &str,
        description: &Option<String>,
        payload: &Value,
        spec: &SignerSpecification,
        values: &ValueStore,
        signer_state: ValueStore,
        signers: SignersState,
        signers_instances: &HashMap<ConstructDid, SignerInstance>,
        supervision_context: &RunbookSupervisionContext,
    ) -> Result<CheckSignabilityOk, SignerActionErr> {
        let signer_did = ConstructDid(signer_state.uuid.clone());
        let signer_instance = signers_instances.get(&signer_did).unwrap();
        let signer_err =
            signer_err_fn(signer_diag_with_ctx(spec, &signer_instance.name, namespaced_err_fn()));

        let actions = if supervision_context.review_input_values {
            let construct_did_str = &construct_did.to_string();
            if let Some(_) = signer_state.get_scoped_value(&construct_did_str, SIGNATURE_APPROVED) {
                return Ok((signers, signer_state, Actions::none()));
            }

            let chain_id = values
                .get_expected_uint(CHAIN_ID)
                .map_err(|e| signer_err(&signers, &signer_state, e.message))?;

            let status = ActionItemStatus::Todo;

            let formatted_payload = signer_state
                .get_scoped_value(&construct_did_str, FORMATTED_TRANSACTION)
                .and_then(|v| v.as_string())
                .and_then(|v| Some(v.to_string()));

            let request = ActionItemRequest::new(
                &Some(construct_did.clone()),
                title,
                description.clone(),
                status,
                ProvideSignedTransactionRequest::new(
                    &signer_state.uuid,
                    &payload,
                    "stacks",
                    &chain_id.to_string(),
                )
                .check_expectation_action_uuid(construct_did)
                .only_approval_needed()
                .formatted_payload(formatted_payload)
                .to_action_type(),
                ACTION_ITEM_PROVIDE_SIGNED_TRANSACTION,
            );
            Actions::append_item(
                request,
                Some("Review and sign the transactions from the list below"),
                Some("Transaction Signing"),
            )
        } else {
            Actions::none()
        };
        Ok((signers, signer_state, actions))
    }

    fn sign(
        caller_uuid: &ConstructDid,
        _title: &str,
        _payload: &Value,
        spec: &SignerSpecification,
        values: &ValueStore,
        mut signer_state: ValueStore,
        signers: SignersState,
        signers_instances: &HashMap<ConstructDid, SignerInstance>,
    ) -> SignerSignFutureResult {
        let caller_uuid = caller_uuid.clone();
        let values = values.clone();
        let signers_instances = signers_instances.clone();
        let spec = spec.clone();

        let future = async move {
            let signer_did = ConstructDid(signer_state.uuid.clone());
            let signer_instance = signers_instances.get(&signer_did).unwrap();
            let signer_err = signer_err_fn(signer_diag_with_ctx(
                &spec,
                &signer_instance.name,
                namespaced_err_fn(),
            ));

            let mut result = CommandExecutionResult::new();

            let rpc_api_url = values
                .get_expected_string(RPC_API_URL)
                .map_err(|e| signer_err(&signers, &signer_state, e.message))?;

            let signer_field_bytes = signer_state
                .get_expected_buffer_bytes("signer_field_bytes")
                .map_err(|e| signer_err(&signers, &signer_state, e.message))?;

            let payload_bytes = signer_state
                .get_expected_scoped_buffer_bytes(
                    &caller_uuid.to_string(),
                    SECRET_KEY_WALLET_UNSIGNED_TRANSACTION_BYTES,
                )
                .unwrap();

            let secret_key_signer = field_bytes_to_secret_key_signer(&signer_field_bytes)
                .map_err(|e| signer_err(&signers, &signer_state, e))?;

            let eth_signer = EthereumWallet::from(secret_key_signer);

            let mut tx: TransactionRequest = serde_json::from_slice(&payload_bytes).unwrap();
            if tx.to.is_none() {
                // there's no to address on the tx, which is invalid unless it's set as "create"
                tx.set_create();
            }

            let tx_envelope = tx.build(&eth_signer).await.map_err(|e| {
                signer_err(
                    &signers,
                    &signer_state,
                    format!("failed to build transaction envelope: {e}"),
                )
            })?;
            let tx_nonce = tx_envelope.nonce();
<<<<<<< HEAD
            let tx_chain_id = tx_envelope.chain_id().unwrap_or(u64::MAX);
=======
            let tx_chain_id = tx_envelope.chain_id().unwrap();
>>>>>>> 6a8b2d73

            let rpc = EvmWalletRpc::new(&rpc_api_url, eth_signer)
                .map_err(|e| signer_err(&signers, &signer_state, e))?;
            let tx_hash = rpc
                .sign_and_send_tx(tx_envelope)
                .await
                .map_err(|e| signer_err(&signers, &signer_state, e.to_string()))?;

            result.outputs.insert(TX_HASH.to_string(), EvmValue::tx_hash(tx_hash.to_vec()));
            set_signer_nonce(&mut signer_state, tx_chain_id, tx_nonce);
            Ok((signers, signer_state, result))
        };
        Ok(Box::pin(future))
    }
}<|MERGE_RESOLUTION|>--- conflicted
+++ resolved
@@ -327,11 +327,7 @@
                 )
             })?;
             let tx_nonce = tx_envelope.nonce();
-<<<<<<< HEAD
-            let tx_chain_id = tx_envelope.chain_id().unwrap_or(u64::MAX);
-=======
             let tx_chain_id = tx_envelope.chain_id().unwrap();
->>>>>>> 6a8b2d73
 
             let rpc = EvmWalletRpc::new(&rpc_api_url, eth_signer)
                 .map_err(|e| signer_err(&signers, &signer_state, e))?;
