use alloy::primitives::Address;
use alloy::rpc::types::TransactionRequest;
use std::collections::HashMap;
use txtx_addon_kit::types::commands::{
    CommandExecutionFutureResult, CommandExecutionResult, CommandImplementation,
    PreCommandSpecification,
};
use txtx_addon_kit::types::frontend::{Actions, BlockEvent};
use txtx_addon_kit::types::signers::{
    SignerActionsFutureResult, SignerInstance, SignerSignFutureResult,
};
use txtx_addon_kit::types::stores::ValueStore;
use txtx_addon_kit::types::{
    commands::CommandSpecification,
    diagnostics::Diagnostic,
    types::{Type, Value},
};
use txtx_addon_kit::types::{
    signers::SignersState, types::RunbookSupervisionContext, ConstructDid,
};
use txtx_addon_kit::uuid::Uuid;

use crate::codec::get_typed_transaction_bytes;

use crate::codec::{salt_str_to_hex, CommonTransactionFields};
use crate::constants::{
    ALREADY_DEPLOYED, ARTIFACTS, CONTRACT, CONTRACT_ADDRESS, DO_VERIFY_CONTRACT, RPC_API_URL,
};
use crate::rpc::EvmRpc;
use crate::typing::{CONTRACT_METADATA, EVM_ADDRESS};

use super::check_confirmations::CheckEvmConfirmations;
use super::get_signer_did;
use super::sign_transaction::SignEvmTransaction;
use super::verify_contract::VerifyEvmContract;
use txtx_addon_kit::constants::TX_HASH;

lazy_static! {
<<<<<<< HEAD
    pub static ref EVM_DEPLOY_CONTRACT_CREATE2: PreCommandSpecification = {
        let mut command = define_command! {
          EVMDeployContractCreate2 => {
              name: "Deploy an EVM Contract Using a Create2 Proxy Contract",
              matcher: "deploy_contract_create2",
              documentation: indoc!{r#"
=======
    pub static ref EVM_DEPLOY_CONTRACT_CREATE2: PreCommandSpecification = define_command! {
      EvmDeployContractCreate2 => {
          name: "Deploy an EVM Contract Using a Create2 Proxy Contract",
          matcher: "deploy_contract_create2",
          documentation: indoc!{r#"
>>>>>>> 72d7feb1
          The `evm::deploy_contract_create2` action deploys an EVM contract using a Create2 proxy contract. 
          The Create2 proxy contract is used to deploy the contract at a deterministic address based on the contract's bytecode and the salt value. 
          If the contract has already been deployed, the action will not deploy it again. 
          By default, Foundry's factory contract (`0x4e59b44847b379578588920cA78FbF26c0B4956C`) is used.
          "#},
              implements_signing_capability: true,
              implements_background_task_capability: true,
              inputs: [
                description: {
                    documentation: "A description of the transaction",
                    typing: Type::string(),
                    optional: true,
                    tainting: false,
                    internal: false
                },
                rpc_api_url: {
                    documentation: "The URL of the EVM API used to broadcast the transaction.",
                    typing: Type::string(),
                    optional: true,
                    tainting: false,
                    internal: false
                },
                signer: {
                    documentation: "A reference to a signer construct, which will be used to sign the transaction.",
                    typing: Type::string(),
                    optional: false,
                    tainting: true,
                    internal: false
                },
                create2_factory_address: {
                    documentation: "To deploy the contract with an alternative factory, provide the address of the factory contract.",
                    typing: Type::addon(EVM_ADDRESS),
                    optional: true,
                    tainting: true,
                    internal: false
                },
                create2_factory_abi: {
                    documentation: "The ABI of the alternative create2 factory contract, optionally used to check input arguments before sending the transaction to the chain.",
                    typing: Type::string(),
                    optional: true,
                    tainting: true,
                    internal: false
                },
                create2_factory_function_name: {
                    documentation: "If an alternative create2 factory is used, the name of the function to call.",
                    typing: Type::string(),
                    optional: true,
                    tainting: true,
                    internal: false
                },
                create2_factory_function_args: {
                    documentation: "If an alternative create2 factory is used, the arguments to pass to the function.",
                    typing: Type::string(),
                    optional: true,
                    tainting: true,
                    internal: false
                },
                amount: {
                    documentation: "The amount, in WEI, to send with the deployment.",
                    typing: Type::integer(),
                    optional: true,
                    tainting: true,
                    internal: false
                },
                type: {
                    documentation: "The transaction type. Options are 'Legacy', 'EIP2930', 'EIP1559', 'EIP4844'. The default is 'EIP1559'.",
                    typing: Type::string(),
                    optional: true,
                    tainting: false,
                    internal: false
                },
                max_fee_per_gas: {
                    documentation: "Sets the max fee per gas of an EIP1559 transaction. This value will be retrieved from the network if omitted.",
                    typing: Type::integer(),
                    optional: true,
                    tainting: false,
                    internal: false
                },
                max_priority_fee_per_gas: {
                    documentation: "Sets the max priority fee per gas of an EIP1559 transaction. This value will be retrieved from the network if omitted.",
                    typing: Type::integer(),
                    optional: true,
                    tainting: false,
                    internal: false
                },
                chain_id: {
                    documentation: "The chain id.",
                    typing: Type::string(),
                    optional: true,
                    tainting: true,
                    internal: false
                },
                nonce: {
                    documentation: "The account nonce of the signer. This value will be retrieved from the network if omitted.",
                    typing: Type::integer(),
                    optional: true,
                    tainting: false,
                    internal: false
                },
                gas_limit: {
                    documentation: "Sets the maximum amount of gas that should be used to execute this transaction. This value will be retrieved from the network if omitted.",
                    typing: Type::integer(),
                    optional: true,
                    tainting: false,
                    internal: false
                },
                gas_price: {
                    documentation: "Sets the gas price for Legacy transactions. This value will be retrieved from the network if omitted.",
                    typing: Type::integer(),
                    optional: true,
                    tainting: false,
                    internal: false
                },
                contract: {
                    documentation: indoc!{r#"
                The contract to deploy. At a minimum, this should be an object with a key `bytecode` and the contract bytecode.
                The abi field can also be provided to add type checking for the constructor arguments.
                The `evm::get_contract_from_foundry_project` and `evm::get_contract_from_hardhat_project` functions can be used to retrieve the contract object.
                "#},
                    typing: CONTRACT_METADATA.clone(),
                    optional: false,
                    tainting: true,
                    internal: false
                },
                constructor_args: {
                    documentation: "The optional constructor arguments for the deployed contract.",
                    typing: Type::array(Type::string()),
                    optional: true,
                    tainting: true,
                    internal: false
                },
                expected_contract_address: {
                    documentation: "The contract address that the deployment should yield. If the deployment does not yield this address, the action will fail. If this field is omitted, the any deployed address will be accepted.",
                    typing: Type::string(),
                    optional: true,
                    tainting: true,
                    internal: false
                },
                salt: {
                    documentation: "The salt value used to calculate the contract address. This value must be a 32-byte hex string.",
                    typing: Type::string(),
                    optional: true,
                    tainting: true,
                    internal: false
                },
                confirmations: {
                    documentation: "Once the transaction is included on a block, the number of blocks to await before the transaction is considered successful and Runbook execution continues. The default is 1.",
                    typing: Type::integer(),
                    optional: true,
                    tainting: false,
                    internal: false
                },
                verify: {
                    documentation: "Coming soon.",
                    typing: Type::bool(),
                    optional: true,
                    tainting: true,
                    internal: false
                },
                block_explorer_api_key: {
                    documentation: "Coming soon.",
                    typing: Type::string(),
                    optional: true,
                    tainting: false,
                    internal: false
                }
              ],
              outputs: [
                  tx_hash: {
                      documentation: "The hash of the transaction.",
                      typing: Type::string()
                  },
                  contract_address: {
                    documentation: "The address of the deployed transaction.",
                    typing: Type::string()
                  }
              ],
              example: txtx_addon_kit::indoc! {r#"
          action "my_contract" "evm::deploy_contract_create2" {
              contract = evm::get_contract_from_foundry_project("MyContract")
              salt = "0x1234567890abcdef1234567890abcdef1234567890abcdef1234567890abcdef"
              signer = signer.deployer
          }
      "#},
          }
        };

        if let PreCommandSpecification::Atomic(ref mut spec) = command {
            spec.create_critical_output = Some("contract_address".to_string());
        }
        command
    };
}

pub struct EvmDeployContractCreate2;
impl CommandImplementation for EvmDeployContractCreate2 {
    fn check_instantiability(
        _ctx: &CommandSpecification,
        _args: Vec<Type>,
    ) -> Result<Type, Diagnostic> {
        unimplemented!()
    }

    #[cfg(not(feature = "wasm"))]
    fn check_signed_executability(
        construct_did: &ConstructDid,
        instance_name: &str,
        spec: &CommandSpecification,
        values: &ValueStore,
        supervision_context: &RunbookSupervisionContext,
        signers_instances: &HashMap<ConstructDid, SignerInstance>,
        mut signers: SignersState,
    ) -> SignerActionsFutureResult {
        use txtx_addon_kit::helpers::build_diag_context_fn;

        use crate::{
            constants::{TRANSACTION_COST, TRANSACTION_PAYLOAD_BYTES},
            typing::EvmValue,
        };

        let signer_did = get_signer_did(values).unwrap();

        let construct_did = construct_did.clone();
        let instance_name = instance_name.to_string();
        let spec = spec.clone();
        let values = values.clone();
        let supervision_context = supervision_context.clone();
        let signers_instances = signers_instances.clone();

        let to_diag_with_ctx = build_diag_context_fn(
            instance_name.to_string(),
            "evm::deploy_contract_create2".to_string(),
        );

        let future = async move {
            let mut actions = Actions::none();
            let mut signer_state = signers.pop_signer_state(&signer_did).unwrap();
            if let Some(_) =
                signer_state.get_scoped_value(&construct_did.value().to_string(), TX_HASH)
            {
                return Ok((signers, signer_state, Actions::none()));
            }

            let res = build_unsigned_create2_deployment(
                &mut signer_state,
                &spec,
                &values,
                &to_diag_with_ctx,
            )
            .await
            .map_err(|diag| (signers.clone(), signer_state.clone(), diag))?;

            let payload = match res {
                Create2DeploymentResult::AlreadyDeployed(contract_address) => {
                    signer_state.insert_scoped_value(
                        &construct_did.to_string(),
                        ALREADY_DEPLOYED,
                        Value::bool(true),
                    );
                    signer_state.insert_scoped_value(
                        &construct_did.to_string(),
                        CONTRACT_ADDRESS,
                        EvmValue::address(contract_address.0 .0.to_vec()),
                    );
                    Value::null()
                }
                Create2DeploymentResult::NotDeployed((tx, tx_cost, contract_address)) => {
                    signer_state.insert_scoped_value(
                        &construct_did.to_string(),
                        CONTRACT_ADDRESS,
                        EvmValue::address(contract_address.0 .0.to_vec()),
                    );
                    signer_state.insert_scoped_value(
                        &construct_did.to_string(),
                        TRANSACTION_COST,
                        Value::integer(tx_cost),
                    );
                    let bytes = get_typed_transaction_bytes(&tx).map_err(|e| {
                        (signers.clone(), signer_state.clone(), to_diag_with_ctx(e))
                    })?;
                    let payload = EvmValue::transaction(bytes);
                    payload
                }
            };

            let mut values = values.clone();
            values.insert(TRANSACTION_PAYLOAD_BYTES, payload);
            signers.push_signer_state(signer_state);

            let future_result = SignEvmTransaction::check_signed_executability(
                &construct_did,
                &instance_name,
                &spec,
                &values,
                &supervision_context,
                &signers_instances,
                signers,
            );
            let (signers, signer_state, mut signing_actions) = match future_result {
                Ok(future) => match future.await {
                    Ok(res) => res,
                    Err(err) => return Err(err),
                },
                Err(err) => return Err(err),
            };

            actions.append(&mut signing_actions);
            Ok((signers, signer_state, actions))
        };
        Ok(Box::pin(future))
    }

    fn run_signed_execution(
        construct_did: &ConstructDid,
        spec: &CommandSpecification,
        values: &ValueStore,
        progress_tx: &txtx_addon_kit::channel::Sender<BlockEvent>,
        signers_instances: &HashMap<ConstructDid, SignerInstance>,
        signers: SignersState,
    ) -> SignerSignFutureResult {
        let mut values = values.clone();
        let signers_instances = signers_instances.clone();
        let construct_did = construct_did.clone();
        let spec = spec.clone();
        let progress_tx = progress_tx.clone();
        let mut signers = signers.clone();

        let mut result: CommandExecutionResult = CommandExecutionResult::new();
        let signer_did = get_signer_did(&values).unwrap();
        let signer_state = signers.clone().pop_signer_state(&signer_did).unwrap();
        // insert pre-calculated contract address into outputs to be used by verify contract bg task
        let contract_address =
            signer_state.get_scoped_value(&construct_did.to_string(), CONTRACT_ADDRESS).unwrap();
        result.outputs.insert(CONTRACT_ADDRESS.to_string(), contract_address.clone());

        let already_deployed = signer_state
            .get_scoped_bool(&construct_did.to_string(), ALREADY_DEPLOYED)
            .unwrap_or(false);
        result.outputs.insert(ALREADY_DEPLOYED.into(), Value::bool(already_deployed));
        let future = async move {
            // if this contract has already been deployed, we'll skip signing and confirming
            let (signers, signer_state) = if !already_deployed {
                signers.push_signer_state(signer_state);
                let run_signing_future = SignEvmTransaction::run_signed_execution(
                    &construct_did,
                    &spec,
                    &values,
                    &progress_tx,
                    &signers_instances,
                    signers,
                );
                let (signers, signer_state, mut res_signing) = match run_signing_future {
                    Ok(future) => match future.await {
                        Ok(res) => res,
                        Err(err) => return Err(err),
                    },
                    Err(err) => return Err(err),
                };

                result.append(&mut res_signing);
                values.insert(TX_HASH, result.outputs.get(TX_HASH).unwrap().clone());

                (signers, signer_state)
            } else {
                (signers.clone(), signer_state.clone())
            };

            values.insert(ALREADY_DEPLOYED, Value::bool(already_deployed)); // todo: delte?
            let mut res = match CheckEvmConfirmations::run_execution(
                &construct_did,
                &spec,
                &values,
                &progress_tx,
            ) {
                Ok(future) => match future.await {
                    Ok(res) => res,
                    Err(diag) => return Err((signers, signer_state, diag)),
                },
                Err(data) => return Err((signers, signer_state, data)),
            };
            result.append(&mut res);

            let do_verify = values.get_bool(DO_VERIFY_CONTRACT).unwrap_or(false);
            if do_verify {
                let mut res = match VerifyEvmContract::run_execution(
                    &construct_did,
                    &spec,
                    &values,
                    &progress_tx,
                ) {
                    Ok(future) => match future.await {
                        Ok(res) => res,
                        Err(diag) => return Err((signers, signer_state, diag)),
                    },
                    Err(data) => return Err((signers, signer_state, data)),
                };

                result.append(&mut res);
            }

            Ok((signers, signer_state, result))
        };

        Ok(Box::pin(future))
    }

    fn build_background_task(
        construct_did: &ConstructDid,
        spec: &CommandSpecification,
        inputs: &ValueStore,
        outputs: &ValueStore,
        progress_tx: &txtx_addon_kit::channel::Sender<BlockEvent>,
        background_tasks_uuid: &Uuid,
        supervision_context: &RunbookSupervisionContext,
    ) -> CommandExecutionFutureResult {
        let construct_did = construct_did.clone();
        let spec = spec.clone();
        let mut inputs = inputs.clone();
        let outputs = outputs.clone();
        let progress_tx = progress_tx.clone();
        let background_tasks_uuid = background_tasks_uuid.clone();
        let supervision_context = supervision_context.clone();

        let future = async move {
            let mut result = CommandExecutionResult::new();

            let mut res = CheckEvmConfirmations::build_background_task(
                &construct_did,
                &spec,
                &inputs,
                &outputs,
                &progress_tx,
                &background_tasks_uuid,
                &supervision_context,
            )?
            .await?;

            result.append(&mut res);

            let do_verify = inputs.get_bool(DO_VERIFY_CONTRACT).unwrap_or(false);
            if do_verify {
                let contract_artifacts = inputs.get_expected_value(CONTRACT)?;
                inputs.insert(ARTIFACTS, contract_artifacts.clone());

                // insert pre-calculated contract address into outputs to be used by verify contract bg task
                if let Some(contract_address) = result.outputs.get(CONTRACT_ADDRESS) {
                    inputs.insert(CONTRACT_ADDRESS, contract_address.clone());
                }

                let mut res = VerifyEvmContract::build_background_task(
                    &construct_did,
                    &spec,
                    &inputs,
                    &outputs,
                    &progress_tx,
                    &background_tasks_uuid,
                    &supervision_context,
                )?
                .await?;
                result.append(&mut res);
            }
            Ok(result)
        };
        Ok(Box::pin(future))
    }
}

enum Create2DeploymentResult {
    AlreadyDeployed(Address),
    NotDeployed((TransactionRequest, i128, Address)),
}

#[cfg(not(feature = "wasm"))]
async fn build_unsigned_create2_deployment(
    signer_state: &ValueStore,
    _spec: &CommandSpecification,
    values: &ValueStore,
    to_diag_with_ctx: &impl Fn(std::string::String) -> Diagnostic,
) -> Result<Create2DeploymentResult, Diagnostic> {
    use alloy::dyn_abi::{DynSolValue, Word};

    use crate::{
        codec::{
            build_unsigned_transaction, generate_create2_address, string_to_address,
            TransactionType,
        },
        commands::actions::{
            call_contract::{
                encode_contract_call_inputs_from_abi, encode_contract_call_inputs_from_selector,
            },
            deploy_contract::get_contract_init_code,
            get_common_tx_params_from_args,
        },
        constants::{
            CHAIN_ID, CREATE2_FACTORY_ABI, CREATE2_FACTORY_ADDRESS, CREATE2_FUNCTION_NAME,
            DEFAULT_CREATE2_FACTORY_ADDRESS, EXPECTED_CONTRACT_ADDRESS, NONCE, SALT,
            TRANSACTION_TYPE,
        },
    };

    let from = signer_state.get_expected_value("signer_address")?;

    // let network_id = args.get_defaulting_string(NETWORK_ID, defaults)?;
    let rpc_api_url = values.get_expected_string(RPC_API_URL)?;
    let chain_id = values.get_expected_uint(CHAIN_ID)?;

    let contract_address = values.get_value(CREATE2_FACTORY_ADDRESS).and_then(|v| Some(v.clone()));
    let init_code = get_contract_init_code(values).map_err(to_diag_with_ctx)?;
    let expected_contract_address = values.get_string(EXPECTED_CONTRACT_ADDRESS);

    let (amount, gas_limit, mut nonce) =
        get_common_tx_params_from_args(values).map_err(to_diag_with_ctx)?;
    if nonce.is_none() {
        if let Some(signer_nonce) = signer_state
            .get_value(NONCE)
            .map(|v| v.expect_uint())
            .transpose()
            .map_err(to_diag_with_ctx)?
        {
            nonce = Some(signer_nonce + 1);
        }
    }
    let tx_type = TransactionType::from_some_value(values.get_string(TRANSACTION_TYPE))?;

    let salt = values.get_expected_string(SALT)?;
    // if the user provided a contract address, they aren't using the default create2 factory
    let input = if contract_address.is_some() {
        let contract_abi = values.get_string(CREATE2_FACTORY_ABI);
        let function_name = values.get_expected_string(CREATE2_FUNCTION_NAME)?;
        let salt = salt_str_to_hex(salt).map_err(to_diag_with_ctx)?;
        let function_args: Vec<DynSolValue> = vec![
            DynSolValue::FixedBytes(Word::from_slice(&salt), 32),
            DynSolValue::Bytes(init_code.clone()),
        ];

        if let Some(abi_str) = contract_abi {
            encode_contract_call_inputs_from_abi(abi_str, function_name, &function_args)
                .map_err(to_diag_with_ctx)?
        } else {
            let function_args = vec![DynSolValue::Tuple(function_args)];
            encode_contract_call_inputs_from_selector(function_name, &function_args)
                .map_err(to_diag_with_ctx)?
        }
    } else {
        encode_default_create2_proxy_args(Some(salt), &init_code).map_err(to_diag_with_ctx)?
    };

    let rpc = EvmRpc::new(&rpc_api_url).map_err(to_diag_with_ctx)?;

    let contract_address = match contract_address {
        Some(contract_address) => {
            let Some(factory_address) = contract_address.try_get_buffer_bytes() else {
                unimplemented!()
            };
            let factory_address = Address::from_slice(&factory_address[..]);
            let factory_code = rpc.get_code(&factory_address).await.map_err(|e| {
                to_diag_with_ctx(format!(
                    "failed to validate create2 contract factory address: {}",
                    e.to_string()
                ))
            })?;
            if factory_code.is_empty() {
                return Err(to_diag_with_ctx(format!(
                    "invalid create2 contract factory: address {} is not a contract on chain {}",
                    factory_address.to_string(),
                    chain_id
                )));
            }
            contract_address
        }
        None => Value::string(DEFAULT_CREATE2_FACTORY_ADDRESS.to_string()),
    };

    let calculated_deployed_contract_address =
        generate_create2_address(&contract_address, salt, &init_code).map_err(to_diag_with_ctx)?;

    if let Some(expected_contract_address) = expected_contract_address {
        let expected = string_to_address(expected_contract_address.to_string())
            .map_err(|e| to_diag_with_ctx(format!("invalid expected contract address: {e}")))?;
        if !calculated_deployed_contract_address.eq(&expected) {
            return Err(to_diag_with_ctx(format!(
                "contract deployment does not yield expected address: actual ({}), expected ({})",
                calculated_deployed_contract_address, expected
            )));
        }
    }

    let code_at_address = rpc
        .get_code(&calculated_deployed_contract_address)
        .await
        .map_err(|e| to_diag_with_ctx(e.to_string()))?;

    if !code_at_address.is_empty() {
        return Ok(Create2DeploymentResult::AlreadyDeployed(calculated_deployed_contract_address));
    }

    let common = CommonTransactionFields {
        to: Some(contract_address),
        from: from.clone(),
        nonce,
        chain_id,
        amount,
        gas_limit,
        tx_type,
        input: Some(input),
        deploy_code: None,
    };

    let (tx, tx_cost) =
        build_unsigned_transaction(rpc.clone(), values, common).await.map_err(to_diag_with_ctx)?;

    let actual_contract_address = rpc
        .call(&tx)
        .await
        .map_err(|e| to_diag_with_ctx(format!("failed to simulate deployment: {}", e)))?;
    let actual = string_to_address(actual_contract_address.to_string()).map_err(|e| {
        to_diag_with_ctx(format!(
            "create2 call created invalid contract address ({}): {}",
            actual_contract_address, e
        ))
    })?;

    if let Some(expected_contract_address) = expected_contract_address {
        let expected = string_to_address(expected_contract_address.to_string())
            .map_err(|e| to_diag_with_ctx(format!("invalid expected contract address: {e}")))?;
        if !actual.eq(&expected) {
            return Err(to_diag_with_ctx(format!(
                "contract deployment does not yield expected address: actual ({}), expected ({})",
                actual, expected
            )));
        }
    }
    Ok(Create2DeploymentResult::NotDeployed((tx, tx_cost, actual)))
}

fn encode_default_create2_proxy_args(
    salt: Option<&str>,
    init_code: &Vec<u8>,
) -> Result<Vec<u8>, String> {
    if let Some(salt) = salt {
        let salt = salt_str_to_hex(salt)?;
        let mut data = Vec::with_capacity(salt.len() + init_code.len());
        data.extend_from_slice(&salt[..]);
        data.extend_from_slice(&init_code[..]);
        Ok(data)
    } else {
        Ok(init_code.clone())
    }
}<|MERGE_RESOLUTION|>--- conflicted
+++ resolved
@@ -36,20 +36,12 @@
 use txtx_addon_kit::constants::TX_HASH;
 
 lazy_static! {
-<<<<<<< HEAD
     pub static ref EVM_DEPLOY_CONTRACT_CREATE2: PreCommandSpecification = {
         let mut command = define_command! {
-          EVMDeployContractCreate2 => {
+          EvmDeployContractCreate2 => {
               name: "Deploy an EVM Contract Using a Create2 Proxy Contract",
               matcher: "deploy_contract_create2",
               documentation: indoc!{r#"
-=======
-    pub static ref EVM_DEPLOY_CONTRACT_CREATE2: PreCommandSpecification = define_command! {
-      EvmDeployContractCreate2 => {
-          name: "Deploy an EVM Contract Using a Create2 Proxy Contract",
-          matcher: "deploy_contract_create2",
-          documentation: indoc!{r#"
->>>>>>> 72d7feb1
           The `evm::deploy_contract_create2` action deploys an EVM contract using a Create2 proxy contract. 
           The Create2 proxy contract is used to deploy the contract at a deterministic address based on the contract's bytecode and the salt value. 
           If the contract has already been deployed, the action will not deploy it again. 
