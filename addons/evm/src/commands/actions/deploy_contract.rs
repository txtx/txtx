--- conflicted
+++ resolved
@@ -22,9 +22,6 @@
 };
 use txtx_addon_kit::uuid::Uuid;
 
-<<<<<<< HEAD
-use crate::codec::{get_typed_transaction_bytes, verify::DeploymentArtifacts};
-=======
 use crate::codec::contract_deployment::create_opts::ContractCreationOpts;
 use crate::codec::contract_deployment::{
     create_init_code, AddressAbiMap, ContractDeploymentTransaction,
@@ -32,13 +29,8 @@
 use crate::codec::{
     get_typed_transaction_bytes, value_to_abi_constructor_args, value_to_sol_value, TransactionType,
 };
->>>>>>> c515c9eb
 
 use crate::constants::{
-<<<<<<< HEAD
-    ARTIFACTS, CONTRACT_ADDRESS, CONTRACT_CONSTRUCTOR_ARGS, DO_VERIFY_CONTRACT,
-    EXPLORER_VERIFICATION_OPTS, RPC_API_URL, SIGNED_TRANSACTION_BYTES, TX_HASH,
-=======
     ADDRESS_ABI_MAP, ALREADY_DEPLOYED, ARTIFACTS, CONTRACT, CONTRACT_ADDRESS,
     CONTRACT_CONSTRUCTOR_ARGS, DO_VERIFY_CONTRACT, IMPL_CONTRACT_ADDRESS, IS_PROXIED,
     PROXY_CONTRACT_ADDRESS, RPC_API_URL, TRANSACTION_TYPE,
@@ -48,7 +40,6 @@
 use crate::typing::{
     EvmValue, CONTRACT_METADATA, CREATE2_OPTS, DECODED_LOG_OUTPUT, PROXIED_CONTRACT_INITIALIZER,
     PROXY_CONTRACT_OPTS, RAW_LOG_OUTPUT,
->>>>>>> c515c9eb
 };
 
 use super::call_contract::{
@@ -61,152 +52,6 @@
 use txtx_addon_kit::constants::TX_HASH;
 
 lazy_static! {
-<<<<<<< HEAD
-    pub static ref EVM_DEPLOY_CONTRACT: PreCommandSpecification = define_command! {
-      EVMDeployContract => {
-          name: "Sign EVM Contract Deployment Transaction",
-          matcher: "deploy_contract",
-          documentation: "The `evm::deploy_contract` action encodes a contract deployment transaction, signs it with the provided signer data, and broadcasts it to the network.",
-          implements_signing_capability: true,
-          implements_background_task_capability: true,
-          inputs: [
-            description: {
-                documentation: "A description of the transaction",
-                typing: Type::string(),
-                optional: true,
-                tainting: false,
-                internal: false
-            },
-            rpc_api_url: {
-                documentation: "The URL of the EVM API used to broadcast the transaction.",
-                typing: Type::string(),
-                optional: true,
-                tainting: false,
-                internal: false
-            },
-            signer: {
-                documentation: "A reference to a signer construct, which will be used to sign the transaction.",
-                typing: Type::string(),
-                optional: false,
-                tainting: true,
-                internal: false
-            },
-            amount: {
-                documentation: "The amount, in WEI, to send with the deployment.",
-                typing: Type::integer(),
-                optional: true,
-                tainting: true,
-                internal: false
-            },
-            type: {
-                documentation: "The transaction type. Options are 'Legacy', 'EIP2930', 'EIP1559', 'EIP4844'. The default is 'EIP1559'.",
-                typing: Type::string(),
-                optional: true,
-                tainting: false,
-                internal: false
-            },
-            max_fee_per_gas: {
-                documentation: "Sets the max fee per gas of an EIP1559 transaction.",
-                typing: Type::integer(),
-                optional: true,
-                tainting: false,
-                internal: false
-            },
-            max_priority_fee_per_gas: {
-                documentation: "Sets the max priority fee per gas of an EIP1559 transaction.",
-                typing: Type::integer(),
-                optional: true,
-                tainting: false,
-                internal: false
-            },
-            chain_id: {
-                documentation: "The chain id.",
-                typing: Type::string(),
-                optional: true,
-                tainting: true,
-                internal: false
-            },
-            nonce: {
-                documentation: "The account nonce of the signer. This value will be retrieved from the network if omitted.",
-                typing: Type::integer(),
-                optional: true,
-                tainting: false,
-                internal: false
-            },
-            gas_limit: {
-                documentation: "Sets the maximum amount of gas that should be used to execute this transaction.",
-                typing: Type::integer(),
-                optional: true,
-                tainting: false,
-                internal: false
-            },
-            gas_price: {
-                documentation: "Sets the gas price for Legacy transactions.",
-                typing: Type::integer(),
-                optional: true,
-                tainting: false,
-                internal: false
-            },
-            contract: {
-                documentation: "Coming soon",
-                typing: CONTRACT_METADATA.clone(),
-                optional: false,
-                tainting: true,
-                internal: false
-            },
-            constructor_args: {
-                documentation: "Coming soon",
-                typing: Type::array(Type::string()),
-                optional: true,
-                tainting: true,
-                internal: false
-            },
-            confirmations: {
-                documentation: "Once the transaction is included on a block, the number of blocks to await before the transaction is considered successful and Runbook execution continues.",
-                typing: Type::integer(),
-                optional: true,
-                tainting: false,
-                internal: false
-            },
-            verify: {
-                documentation: "",
-                typing: Type::bool(),
-                optional: true,
-                tainting: true,
-                internal: false
-            },
-            explorer_verification_opts: {
-                documentation: "The URL of the block explorer used to verify the contract.",
-                typing: Type::array(define_object_type!{
-                    key: {
-                        documentation: "The block explorer API key.",
-                        typing: Type::string(),
-                        optional: true,
-                        tainting: true
-                    },
-                    url: {
-                        documentation: "The block explorer contract verification URL (default Etherscan).",
-                        typing: Type::string(),
-                        optional: true,
-                        tainting: true
-                    }
-                }),
-                optional: true,
-                tainting: true,
-                internal: false
-            },
-          ],
-          outputs: [
-              tx_hash: {
-                  documentation: "The hash of the transaction.",
-                  typing: Type::string()
-              }
-          ],
-          example: txtx_addon_kit::indoc! {r#"
-          // Coming soon
-      "#},
-      }
-=======
     pub static ref DEPLOY_CONTRACT: PreCommandSpecification = {
         let mut command = define_command! {
             DeployContract => {
@@ -418,7 +263,6 @@
             spec.create_critical_output = Some("contract_address".to_string());
         }
         command
->>>>>>> c515c9eb
     };
 }
 
@@ -780,14 +624,8 @@
             if do_verify {
                 let contract_artifacts = inputs.get_expected_value(CONTRACT)?;
                 inputs.insert(ARTIFACTS, contract_artifacts.clone());
-<<<<<<< HEAD
-                if let Some(opts) = inputs.get_value(EXPLORER_VERIFICATION_OPTS) {
-                    inputs.insert(EXPLORER_VERIFICATION_OPTS, opts.clone());
-                }
-=======
 
                 // insert pre-calculated contract address into outputs to be used by verify contract bg task
->>>>>>> c515c9eb
                 if let Some(contract_address) = result.outputs.get(CONTRACT_ADDRESS) {
                     inputs.insert(CONTRACT_ADDRESS, contract_address.clone());
                 }
@@ -822,36 +660,6 @@
     abi: Option<JsonAbi>,
 }
 
-<<<<<<< HEAD
-pub fn get_contract_init_code(args: &ValueStore) -> Result<Vec<u8>, String> {
-    let artifacts = DeploymentArtifacts::from_value(
-        args.get_expected_value("contract").map_err(|e| e.to_string())?,
-    )?;
-    let constructor_args = if let Some(function_args) = args.get_value(CONTRACT_CONSTRUCTOR_ARGS) {
-        let sol_args = function_args
-            .expect_array()
-            .iter()
-            .map(|v| value_to_sol_value(&v))
-            .collect::<Result<Vec<DynSolValue>, String>>()?;
-        Some(sol_args)
-    } else {
-        None
-    };
-
-    let bytecode = artifacts.bytecode;
-
-    // if we have an abi available in the contract, parse it out
-    let json_abi: Option<JsonAbi> = match artifacts.abi {
-        Some(abi_string) => {
-            let abi = serde_json::from_str(&abi_string)
-                .map_err(|e| format!("failed to decode contract abi: {e}"))?;
-            Some(abi)
-        }
-        None => None,
-    };
-    create_init_code(bytecode, constructor_args, json_abi)
-}
-=======
 impl ContractDeploymentTransactionRequestBuilder {
     pub async fn new(
         rpc_api_url: &str,
@@ -867,7 +675,6 @@
             values.get_bool("proxied").unwrap_or(false) || values.get_value("proxy").is_some();
 
         let contract = values.get_expected_object("contract").map_err(|e| e.to_string())?;
->>>>>>> c515c9eb
 
         let json_abi: Option<JsonAbi> = match contract.get("abi") {
             Some(abi_string) => {
