--- conflicted
+++ resolved
@@ -11,14 +11,10 @@
 use kit::hcl::structure::Block as HclBlock;
 use kit::helpers::hcl::visit_optional_untyped_attribute;
 use kit::indexmap::IndexMap;
-<<<<<<< HEAD
-use kit::types::commands::{CommandExecutionFuture, DependencyExecutionResultCache};
+use kit::types::commands::{
+    CommandExecutionFuture, DependencyExecutionResultCache, UnevaluatedInputsMap,
+};
 use kit::types::embedded_runbooks::EmbeddedRunbookStatefulExecutionContext;
-=======
-use kit::types::commands::{
-    CommandExecutionFuture, CommandInput, DependencyExecutionResultCache, UnevaluatedInputsMap,
-};
->>>>>>> a3aa261a
 use kit::types::frontend::{
     ActionItemRequestUpdate, ActionItemResponse, ActionItemResponseType, Actions, Block,
     BlockEvent, ErrorPanelData, Panel,
@@ -1557,76 +1553,12 @@
                 }
             };
 
-<<<<<<< HEAD
             results.insert(&input_name, value);
-        } else if let Some(object_props) = input.as_map() {
-            let mut entries = vec![];
-            let blocks = with_evaluatable_inputs.get_blocks_for_map(
-                &input_name,
-                &input_typing,
-                input_optional,
-            )?;
-            for block in blocks.iter() {
-                let mut object_values = IndexMap::new();
-                for prop in object_props.iter() {
-                    let Some(expr) =
-                        with_evaluatable_inputs.get_expression_from_block(&block, &prop)
-                    else {
-                        continue;
-                    };
-                    let value = match eval_expression(
-                        &expr,
-                        dependencies_execution_results,
-                        package_id,
-                        runbook_workspace_context,
-                        runbook_execution_context,
-                        runtime_context,
-                    ) {
-                        Ok(ExpressionEvaluationStatus::CompleteOk(result)) => result,
-                        Ok(ExpressionEvaluationStatus::CompleteErr(e)) => {
-                            if e.is_error() {
-                                fatal_error = true;
-                            }
-                            results.unevaluated_inputs.insert(input_name.clone(), Some(e.clone()));
-                            diags.push(e);
-                            continue;
-                        }
-                        Err(e) => {
-                            if e.is_error() {
-                                fatal_error = true;
-                            }
-                            results.unevaluated_inputs.insert(input_name.clone(), Some(e.clone()));
-                            diags.push(e);
-                            continue;
-                        }
-                        Ok(ExpressionEvaluationStatus::DependencyNotComputed) => {
-                            require_user_interaction = true;
-                            results.unevaluated_inputs.insert(input_name.clone(), None);
-                            continue;
-                        }
-                    };
-
-                    match value.clone() {
-                        Value::Object(obj) => {
-                            for (k, v) in obj.into_iter() {
-                                object_values.insert(k, v);
-                            }
-                        }
-                        v => {
-                            object_values.insert(prop.name.to_string(), v);
-                        }
-                    };
-                }
-                entries.push(Value::object(object_values));
-            }
-            results.insert(&input_name, Value::array(entries));
-=======
-            results.insert(&input.name, value);
         } else if let Some(_) = input.as_map() {
             match evaluate_map_input(
                 results.clone(),
                 &input,
-                command_instance,
+                with_evaluatable_inputs,
                 dependencies_execution_results,
                 package_id,
                 runbook_workspace_context,
@@ -1646,7 +1578,6 @@
                 Ok(None) => continue,
                 Err(e) => return Err(e),
             };
->>>>>>> a3aa261a
         } else {
             let Some(expr) = with_evaluatable_inputs.get_expression_from_input(&input_name) else {
                 continue;
@@ -1911,21 +1842,28 @@
 /// For a map, it could point to another block, so we need to recursively look inside maps.
 fn evaluate_map_input(
     mut result: CommandInputsEvaluationResult,
-    input_spec: &CommandInput,
-    command_instance: &CommandInstance,
+    input_spec: &impl EvaluatableInput,
+    with_evaluatable_inputs: &impl WithEvaluatableInputs,
     dependencies_execution_results: &DependencyExecutionResultCache,
     package_id: &PackageId,
     runbook_workspace_context: &RunbookWorkspaceContext,
     runbook_execution_context: &RunbookExecutionContext,
     runtime_context: &RuntimeContext,
 ) -> Result<Option<EvaluateMapInputResult>, Vec<Diagnostic>> {
+    let input_name = input_spec.name();
+    let input_typing = input_spec.typing();
+    let input_optional = input_spec.optional();
+
     let spec_object_props = input_spec.as_map().expect("expected input to be a map");
-    let Some(blocks) = command_instance.get_blocks_for_map(&input_spec)? else {
+
+    let Some(blocks) =
+        with_evaluatable_inputs.get_blocks_for_map(&input_name, &input_typing, input_optional)?
+    else {
         return Ok(None);
     };
     let res = EvaluateMapObjectPropResult::new();
     match evaluate_map_object_prop(
-        &input_spec.name,
+        &input_name,
         res,
         blocks,
         spec_object_props,
@@ -1936,7 +1874,7 @@
         runtime_context,
     ) {
         Ok(Some(res)) => {
-            result.insert(&input_spec.name, Value::array(res.entries));
+            result.insert(&input_name, Value::array(res.entries));
             result.unevaluated_inputs.merge(&res.unevaluated_inputs);
             return Ok(Some(EvaluateMapInputResult {
                 result,
