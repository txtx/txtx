--- conflicted
+++ resolved
@@ -70,11 +70,13 @@
         else {
             continue;
         };
+        println!("Evaluating signer instance: {}", signer_instance.name);
         let package_id = signer_instance.package_id.clone();
 
         let construct_id = &runbook_workspace_context.expect_construct_id(&construct_did);
 
         let instantiated = runbook_execution_context.is_signer_instantiated(&construct_did);
+        println!("Is signer instantiated: {}", instantiated);
 
         let add_ctx_to_diag = add_ctx_to_diag(
             "signer".to_string(),
@@ -170,6 +172,11 @@
                     // on this one that has actions, it still is safe to check for actions on the depending signer.
                     // but for the depending signer to get this far in the execution, it needs to be able to reference
                     // the did of _this_ signer, so we insert empty execution results.
+                    println!(
+                        "Inserting empty execution results for {} construct did: {}",
+                        signer_instance.name, construct_did
+                    );
+                    println!("New actions: {:?}", new_actions);
                     runbook_execution_context
                         .commands_execution_results
                         .insert(construct_did, CommandExecutionResult::new());
@@ -213,6 +220,10 @@
         let (mut result, signers_state) = match res {
             Ok((signers_state, result)) => (Some(result), Some(signers_state)),
             Err((signers_state, diag)) => {
+                println!(
+                    "Failed to perform activation for signer {}: {}",
+                    signer_instance.name, diag
+                );
                 runbook_execution_context.signers_state = Some(signers_state);
                 pass_result.push_diagnostic(&diag, construct_id, &add_ctx_to_diag);
                 return pass_result;
@@ -220,9 +231,15 @@
         };
         runbook_execution_context.signers_state = signers_state;
         let Some(result) = result.take() else {
+            println!("No result returned from signer activation for {}", signer_instance.name);
             continue;
         };
-
+        println!("Signer {} activated successfully", signer_instance.name);
+        println!("With results: {:?}", result.outputs);
+        println!(
+            "Inserting non-empty execution results for {} construct did: {}",
+            signer_instance.name, construct_did
+        );
         runbook_execution_context.commands_execution_results.insert(construct_did.clone(), result);
     }
 
@@ -324,7 +341,21 @@
     // Check if the execution result indicates that the construct should be skipped
     let has_re_execute_command =
         execution_result.outputs.get(RE_EXECUTE_COMMAND).and_then(|v| v.as_bool()).unwrap_or(false);
-    !has_re_execute_command
+
+    let is_third_party_signed_construct_not_yet_signed_by_third_party = {
+        let third_party_val = execution_result.outputs.get("third_party_signature_complete");
+        let is_action_signed_by_third_party = third_party_val.is_some();
+        let is_third_party_sign_complete =
+            third_party_val.and_then(|v| v.as_bool()).unwrap_or(false);
+
+        let force_recheck = is_action_signed_by_third_party && !is_third_party_sign_complete;
+        is_action_signed_by_third_party && !is_third_party_sign_complete
+    };
+
+    // If we have an output dictating to re execute command, we should not skip the construct evaluation
+    // If we have an output indicating this construct is signed by a third party, but not yet signed by the third party,
+    // we should not skip the construct evaluation
+    !has_re_execute_command && !is_third_party_signed_construct_not_yet_signed_by_third_party
 }
 
 // When the graph is being traversed, we are evaluating constructs one after the other.
@@ -378,22 +409,6 @@
     let ordered_constructs = runbook_execution_context.order_for_commands_execution.clone();
 
     for construct_did in ordered_constructs.into_iter() {
-<<<<<<< HEAD
-        if let Some(results) =
-            runbook_execution_context.commands_execution_results.get(&construct_did)
-        {
-            let third_party_val = results.outputs.get("third_party_signature_complete");
-            let is_action_signed_by_third_party = third_party_val.is_some();
-            let is_third_party_sign_complete =
-                third_party_val.and_then(|v| v.as_bool()).unwrap_or(false);
-
-            let force_recheck = is_action_signed_by_third_party && !is_third_party_sign_complete;
-
-            if !force_recheck {
-                continue;
-            }
-        };
-=======
         if let Some(execution_results) =
             runbook_execution_context.commands_execution_results.get(&construct_did)
         {
@@ -401,7 +416,6 @@
                 continue;
             }
         }
->>>>>>> 80143e3f
 
         if let Some(_) = unexecutable_nodes.get(&construct_did) {
             if let Some(deps) = runbook_execution_context.commands_dependencies.get(&construct_did)
@@ -559,61 +573,6 @@
         }
     };
 
-<<<<<<< HEAD
-    let executions_for_action = if command_instance.specification.implements_signing_capability {
-        let signers = runbook_execution_context.signers_state.take().unwrap();
-        let signers = update_signer_instances_from_action_response(
-            signers,
-            &construct_did,
-            &action_item_responses.get(&construct_did),
-        );
-        match command_instance
-            .prepare_signed_nested_execution(
-                &construct_did,
-                &evaluated_inputs,
-                signers,
-                &runbook_execution_context.signers_instances,
-            )
-            .await
-        {
-            Ok((updated_signers, executions)) => {
-                runbook_execution_context.signers_state = Some(updated_signers);
-                executions
-            }
-            Err((updated_signers, diag)) => {
-                pass_result.push_diagnostic(&diag, construct_id, &add_ctx_to_diag);
-                runbook_execution_context.signers_state = Some(updated_signers);
-                return LoopEvaluationResult::Bail;
-            }
-        }
-    } else {
-        let executions =
-            match command_instance.prepare_nested_execution(&construct_did, &evaluated_inputs) {
-                Ok(executions) => executions,
-                Err(diag) => {
-                    pass_result.push_diagnostic(&diag, construct_id, &add_ctx_to_diag);
-                    return LoopEvaluationResult::Bail;
-                }
-            };
-        executions
-    };
-
-    // let mut executions_for_action_deque = VecDeque::from_iter(executions_for_action.iter());
-
-    for (nested_construct_did, nested_evaluation_values) in executions_for_action.iter() {
-        // let (nested_construct_did, nested_evaluation_values) = nested_execution.clone();
-        if let Some(results) =
-            runbook_execution_context.commands_execution_results.get(&nested_construct_did)
-        {
-            let third_party_val = results.outputs.get("third_party_signature_complete");
-            let is_action_signed_by_third_party = third_party_val.is_some();
-            let is_third_party_sign_complete =
-                third_party_val.and_then(|v| v.as_bool()).unwrap_or(false);
-
-            let force_recheck = is_action_signed_by_third_party && !is_third_party_sign_complete;
-            if !force_recheck {
-                continue;
-=======
     let command_execution_result = {
         let Some(command_instance) =
             runbook_execution_context.commands_instances.get_mut(&construct_did)
@@ -648,7 +607,6 @@
             Err(diag) => {
                 pass_result.push_diagnostic(&diag, construct_id, &add_ctx_to_diag);
                 return LoopEvaluationResult::Bail;
->>>>>>> 80143e3f
             }
         };
 
@@ -660,16 +618,9 @@
                 &construct_did,
                 &action_item_responses.get(&construct_did),
             );
-<<<<<<< HEAD
-            let res = command_instance
-                .check_signed_executability(
-                    &construct_did,
-                    &nested_evaluation_values,
-=======
             match command_instance
                 .prepare_signed_nested_execution(
                     &construct_did,
->>>>>>> 80143e3f
                     &evaluated_inputs,
                     signers,
                     &runbook_execution_context.signers_instances,
@@ -794,30 +745,6 @@
             } else {
                 match command_instance.check_executability(
                     &construct_did,
-<<<<<<< HEAD
-                    &nested_evaluation_values,
-                    &evaluated_inputs,
-                    signers,
-                    &runbook_execution_context.signers_instances,
-                    action_items_requests,
-                    &action_items_response,
-                    progress_tx,
-                )
-                .await;
-
-            let execution_result = match execution_result {
-                Ok((updated_signers, result)) => {
-                    runbook_execution_context.signers_state = Some(updated_signers);
-                    Ok(result)
-                }
-                Err((updated_signers, diag)) => {
-                    runbook_execution_context.signers_state = Some(updated_signers);
-                    if let Some(deps) =
-                        runbook_execution_context.commands_dependencies.get(&construct_did)
-                    {
-                        for dep in deps.iter() {
-                            unexecutable_nodes.insert(dep.clone());
-=======
                     nested_evaluation_values,
                     &mut evaluated_inputs,
                     &mut runbook_execution_context.signers_instances,
@@ -836,7 +763,6 @@
                                 }
                             }
                             return LoopEvaluationResult::Continue;
->>>>>>> 80143e3f
                         }
                         pass_result.actions.append(&mut new_actions);
                     }
@@ -846,21 +772,6 @@
                     }
                 }
 
-<<<<<<< HEAD
-            execution_result
-        } else {
-            match command_instance.check_executability(
-                &construct_did,
-                &nested_evaluation_values,
-                &mut evaluated_inputs,
-                &mut runbook_execution_context.signers_instances,
-                &action_item_responses.get(&construct_did),
-                supervision_context,
-            ) {
-                Ok(mut new_actions) => {
-                    if new_actions.has_pending_actions() {
-                        pass_result.actions.append(&mut new_actions);
-=======
                 runbook_execution_context
                     .commands_inputs_evaluation_results
                     .insert(construct_did.clone(), evaluated_inputs.clone());
@@ -886,7 +797,6 @@
                 let execution_result = match execution_result {
                     Ok(result) => Ok(result),
                     Err(e) => {
->>>>>>> 80143e3f
                         if let Some(deps) =
                             runbook_execution_context.commands_dependencies.get(&construct_did)
                         {
@@ -906,31 +816,6 @@
                     pass_result.push_diagnostic(&diag, construct_id, &add_ctx_to_diag);
                     return LoopEvaluationResult::Continue;
                 }
-<<<<<<< HEAD
-            }
-
-            runbook_execution_context
-                .commands_inputs_evaluation_results
-                .insert(construct_did.clone(), evaluated_inputs.clone());
-
-            let mut empty_vec = vec![];
-            let action_items_requests =
-                action_item_requests.get_mut(&construct_did).unwrap_or(&mut empty_vec);
-            let action_items_response = action_item_responses.get(&construct_did);
-
-            let execution_result = {
-                command_instance
-                    .perform_execution(
-                        &construct_did,
-                        &nested_evaluation_values,
-                        &evaluated_inputs,
-                        action_items_requests,
-                        &action_items_response,
-                        progress_tx,
-                    )
-                    .await
-=======
->>>>>>> 80143e3f
             };
 
             if let RunbookExecutionMode::Partial(ref mut executed_constructs) =
@@ -1007,46 +892,6 @@
         }
     };
 
-<<<<<<< HEAD
-        if command_instance.specification.implements_background_task_capability {
-            let future_res = command_instance.build_background_task(
-                &construct_did,
-                &nested_evaluation_values,
-                &evaluated_inputs,
-                &execution_result,
-                progress_tx,
-                &pass_result.background_tasks_uuid,
-                supervision_context,
-                &runtime_context.cloud_service_context,
-            );
-            let future = match future_res {
-                Ok(future) => future,
-                Err(diag) => {
-                    pass_result.push_diagnostic(&diag, construct_id, &add_ctx_to_diag);
-                    return LoopEvaluationResult::Bail;
-                }
-            };
-            if let Some(deps) = runbook_execution_context.commands_dependencies.get(&construct_did)
-            {
-                for dep in deps.iter() {
-                    unexecutable_nodes.insert(dep.clone());
-                }
-            }
-            pass_result.pending_background_tasks_futures.push(future);
-            pass_result
-                .pending_background_tasks_constructs_uuids
-                .push((nested_construct_did.clone(), construct_did.clone()));
-            // we need to be sure that each background task is completed before continuing the execution.
-            // so we will return a Continue result to ensure that the next nested evaluation is not executed.
-            // once the background task is completed, it will mark _this_ nested construct as completed and move to the next one.
-            return LoopEvaluationResult::Continue;
-        } else {
-            runbook_execution_context
-                .commands_execution_results
-                .entry(nested_construct_did.clone())
-                .or_insert_with(CommandExecutionResult::new)
-                .append(&mut execution_result);
-=======
     let command_instance =
         runbook_execution_context.commands_instances.get(&construct_did).unwrap();
 
@@ -1080,7 +925,6 @@
         Err(diags) => {
             pass_result.append_diagnostics(diags, construct_id, &add_ctx_to_diag);
             return LoopEvaluationResult::Bail;
->>>>>>> 80143e3f
         }
     };
 
