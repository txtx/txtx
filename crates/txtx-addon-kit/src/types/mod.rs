--- conflicted
+++ resolved
@@ -229,334 +229,6 @@
 }
 
 #[derive(Debug, Clone)]
-<<<<<<< HEAD
-pub struct ValueStore {
-    pub uuid: Did,
-    pub name: String,
-    pub storage: IndexMap<String, Value>,
-}
-
-impl ValueStore {
-    pub fn new(name: &str, uuid: &Did) -> ValueStore {
-        ValueStore { name: name.to_string(), uuid: uuid.clone(), storage: IndexMap::new() }
-    }
-
-    pub fn tmp() -> ValueStore {
-        ValueStore { name: "".to_string(), uuid: Did::zero(), storage: IndexMap::new() }
-    }
-
-    pub fn get_defaulting_string(
-        &self,
-        key: &str,
-        defaults: &AddonDefaults,
-    ) -> Result<String, Diagnostic> {
-        let Some(value) = self.storage.get(key) else {
-            let res = defaults.store.get_expected_string(key)?;
-            return Ok(res.to_string());
-        };
-        let Some(value) = value.as_string() else {
-            return Err(Diagnostic::error_from_string(format!(
-                "store '{}': value associated to '{}' mismatch (expected string)",
-                self.name, key
-            )));
-        };
-        Ok(value.to_string())
-    }
-
-    pub fn get_defaulting_integer(
-        &self,
-        key: &str,
-        defaults: &AddonDefaults,
-    ) -> Result<i128, Diagnostic> {
-        let Some(value) = self.storage.get(key) else {
-            let res = defaults.store.get_expected_integer(key)?;
-            return Ok(res);
-        };
-        let Some(value) = value.as_integer() else {
-            return Err(Diagnostic::error_from_string(format!(
-                "store '{}': value associated to '{}' mismatch (expected uint)",
-                self.name, key
-            )));
-        };
-        Ok(value)
-    }
-
-    pub fn get_defaulting_uint(
-        &self,
-        key: &str,
-        defaults: &AddonDefaults,
-    ) -> Result<u64, Diagnostic> {
-        let Some(value) = self.storage.get(key) else {
-            let res = defaults.store.get_expected_uint(key)?;
-            return Ok(res);
-        };
-        let Some(value) = value.as_uint() else {
-            return Err(Diagnostic::error_from_string(format!(
-                "store '{}': value associated to '{}' mismatch (expected positive integer)",
-                self.name, key
-            )));
-        };
-        value.map_err(|e| {
-            Diagnostic::error_from_string(format!(
-                "store '{}': value associated to '{}' mismatch (expected positive integer): {}",
-                self.name, key, e
-            ))
-        })
-    }
-
-    pub fn get_optional_defaulting_string(
-        &self,
-        key: &str,
-        defaults: &AddonDefaults,
-    ) -> Result<Option<String>, Diagnostic> {
-        let Some(value) = self.storage.get(key) else {
-            let res = defaults.store.get_string(key).and_then(|s| Some(s.to_string()));
-            return Ok(res);
-        };
-        let Some(value) = value.as_string() else {
-            return Err(Diagnostic::error_from_string(format!(
-                "store '{}': value associated to '{}' mismatch (expected string)",
-                self.name, key
-            )));
-        };
-        Ok(Some(value.to_string()))
-    }
-
-    pub fn get_expected_value(&self, key: &str) -> Result<&Value, Diagnostic> {
-        let Some(value) = self.storage.get(key) else {
-            return Err(Diagnostic::error_from_string(format!(
-                "unable to retrieve value for key '{}' from construct '{}'",
-                key, self.name,
-            )));
-        };
-        Ok(value)
-    }
-
-    pub fn insert_scoped_value(&mut self, scope: &str, key: &str, value: Value) {
-        self.storage.insert(format!("{}:{}", scope, key), value);
-    }
-
-    pub fn get_scoped_value(&self, scope: &str, key: &str) -> Option<&Value> {
-        self.storage.get(&format!("{}:{}", scope, key))
-    }
-
-    pub fn get_scoped_bool(&self, scope: &str, key: &str) -> Option<bool> {
-        if let Some(Value::Bool(bool)) = self.get_scoped_value(scope, key) {
-            Some(*bool)
-        } else {
-            None
-        }
-    }
-
-    pub fn clear_autoincrementable_nonce(&mut self) {
-        self.storage.swap_remove(&format!("{}:autoincrement", CACHED_NONCE));
-    }
-
-    pub fn set_autoincrementable_nonce(&mut self, key: &str, initial_value: u64) {
-        self.storage.insert(
-            format!("{}:autoincrement", CACHED_NONCE),
-            Value::integer((initial_value + 1).into()),
-        );
-        self.storage
-            .insert(format!("{}:{}", CACHED_NONCE, key), Value::integer(initial_value.into()));
-    }
-
-    pub fn get_autoincremented_nonce(&mut self, key: &str) -> Option<i128> {
-        let value = match self.storage.get(&format!("{}:{}", CACHED_NONCE, key)) {
-            None => match self.storage.get(&format!("{}:autoincrement", CACHED_NONCE)) {
-                None => return None,
-                Some(Value::Integer(value)) => {
-                    let value_to_return = value.clone();
-                    self.storage.insert(
-                        format!("{}:autoincrement", CACHED_NONCE),
-                        Value::integer(value_to_return + 1),
-                    );
-                    self.storage.insert(
-                        format!("{}:{}", CACHED_NONCE, key),
-                        Value::integer(value_to_return.clone()),
-                    );
-                    value_to_return
-                }
-                _ => unreachable!(),
-            },
-            Some(Value::Integer(value)) => *value,
-            _ => unreachable!(),
-        };
-        Some(value)
-    }
-
-    pub fn get_value(&self, key: &str) -> Option<&Value> {
-        self.storage.get(key)
-    }
-
-    pub fn get_uint(&self, key: &str) -> Result<Option<u64>, String> {
-        self.storage.get(key).map(|v| v.expect_uint()).transpose()
-    }
-
-    pub fn get_string(&self, key: &str) -> Option<&str> {
-        self.storage.get(key).and_then(|v| v.as_string())
-    }
-
-    pub fn get_bool(&self, key: &str) -> Option<bool> {
-        self.storage.get(key).and_then(|v| v.as_bool())
-    }
-
-    pub fn get_expected_bool(&self, key: &str) -> Result<bool, Diagnostic> {
-        let Some(value) = self.storage.get(key) else {
-            return Err(Diagnostic::error_from_string(format!(
-                "unable to retrieve bool for key '{}' from construct '{}'",
-                key, self.name,
-            )));
-        };
-        let Some(value) = value.as_bool() else {
-            return Err(Diagnostic::error_from_string(format!(
-                "store '{}': value associated to '{}' mismatch (expected bool)",
-                self.name, key
-            )));
-        };
-        Ok(value)
-    }
-
-    pub fn get_expected_string(&self, key: &str) -> Result<&str, Diagnostic> {
-        let Some(value) = self.storage.get(key) else {
-            return Err(Diagnostic::error_from_string(format!(
-                "unable to retrieve string for key '{}' from construct '{}'",
-                key, self.name,
-            )));
-        };
-        let Some(value) = value.as_string() else {
-            return Err(Diagnostic::error_from_string(format!(
-                "store '{}': value associated to '{}' mismatch (expected string)",
-                self.name, key
-            )));
-        };
-        Ok(value)
-    }
-
-    pub fn get_expected_array(&self, key: &str) -> Result<&Vec<Value>, Diagnostic> {
-        let Some(value) = self.storage.get(key) else {
-            return Err(Diagnostic::error_from_string(format!(
-                "unable to retrieve array for key '{}' from construct '{}'",
-                key, self.name,
-            )));
-        };
-        let Some(value) = value.as_array() else {
-            return Err(Diagnostic::error_from_string(format!(
-                "store '{}': value associated to '{}' mismatch (expected array)",
-                self.name, key
-            )));
-        };
-        Ok(value)
-    }
-
-    pub fn get_expected_object(&self, key: &str) -> Result<IndexMap<String, Value>, Diagnostic> {
-        let Some(value) = self.storage.get(key) else {
-            return Err(Diagnostic::error_from_string(format!(
-                "unable to retrieve object for key '{}' from construct '{}'",
-                key, self.name,
-            )));
-        };
-        let Some(result) = value.as_object() else {
-            return Err(Diagnostic::error_from_string(format!(
-                "store '{}': value associated to '{}' mismatch (expected object)",
-                self.name, key
-            )));
-        };
-        Ok(result.clone())
-    }
-
-    pub fn get_expected_integer(&self, key: &str) -> Result<i128, Diagnostic> {
-        let Some(value) = self.storage.get(key) else {
-            return Err(Diagnostic::error_from_string(format!(
-                "unable to retrieve integer for key '{}' from construct '{}'",
-                key, self.name,
-            )));
-        };
-        let Some(value) = value.as_integer() else {
-            return Err(Diagnostic::error_from_string(format!(
-                "store '{}': value associated to '{}' mismatch (expected integer)",
-                self.name, key
-            )));
-        };
-        Ok(value)
-    }
-
-    pub fn get_expected_uint(&self, key: &str) -> Result<u64, Diagnostic> {
-        let Some(value) = self.storage.get(key) else {
-            return Err(Diagnostic::error_from_string(format!(
-                "unable to retrieve uint for key '{}' from construct '{}'",
-                key, self.name,
-            )));
-        };
-        let Some(value) = value.as_uint() else {
-            return Err(Diagnostic::error_from_string(format!(
-                "store '{}': value associated to '{}' mismatch (expected positive integer)",
-                self.name, key
-            )));
-        };
-        value.map_err(|e| {
-            Diagnostic::error_from_string(format!(
-                "store '{}': value associated to '{}' mismatch (expected positive integer): {}",
-                self.name, key, e,
-            ))
-        })
-    }
-
-    pub fn get_expected_buffer_bytes(&self, key: &str) -> Result<Vec<u8>, Diagnostic> {
-        let Some(value) = self.storage.get(key) else {
-            return Err(Diagnostic::error_from_string(format!(
-                "unable to retrieve buffer for key '{}' from construct '{}'",
-                key, self.name,
-            )));
-        };
-
-        let bytes = match value {
-            Value::Buffer(bytes) => bytes.clone(),
-            Value::String(bytes) => {
-                let bytes = if bytes.starts_with("0x") {
-                    crate::hex::decode(&bytes[2..]).map_err(|e| {
-                        Diagnostic::error_from_string(format!(
-                            "unable to decode hex value ({})",
-                            e.to_string()
-                        ))
-                    })?
-                } else {
-                    crate::hex::decode(&bytes).map_err(|e| {
-                        Diagnostic::error_from_string(format!(
-                            "unable to decode hex value ({})",
-                            e.to_string()
-                        ))
-                    })?
-                };
-                bytes
-            }
-            Value::Addon(data) => data.bytes.clone(),
-            _ => {
-                return Err(Diagnostic::error_from_string(format!(
-                    "store '{}': value associated to '{}' mismatch (expected buffer)",
-                    self.name, key
-                )))
-            }
-        };
-        Ok(bytes)
-    }
-
-    pub fn insert(&mut self, key: &str, value: Value) {
-        self.storage.insert(key.to_string(), value);
-    }
-
-    pub fn iter(&self) -> indexmap::map::Iter<String, Value> {
-        self.storage.iter()
-    }
-
-    pub fn len(&self) -> usize {
-        self.storage.len()
-    }
-}
-
-#[derive(Debug, Clone)]
-=======
->>>>>>> 3fcb6f19
 pub struct AuthorizationContext {
     pub workspace_location: FileLocation,
 }
