--- conflicted
+++ resolved
@@ -1,10 +1,7 @@
 use atty::Stream;
 use clap::{ArgAction, Parser, Subcommand};
 use dotenvy::dotenv;
-<<<<<<< HEAD
-=======
 use env::TxtxEnv;
->>>>>>> f9a7bd52
 use hiro_system_kit::{self, Logger};
 use runbooks::load_runbook_from_manifest;
 use std::process;
@@ -346,25 +343,13 @@
     buffer_stdin: Option<String>,
     env: &TxtxEnv,
 ) -> Result<(), String> {
-    let auth_service_url = get_env_var(AUTH_SERVICE_URL_KEY, DEFAULT_AUTH_SERVICE_URL);
-    let auth_callback_port = get_env_var(AUTH_CALLBACK_PORT_KEY, DEFAULT_AUTH_CALLBACK_PORT);
-    let id_service_url = get_env_var(TXTX_ID_SERVICE_URL_KEY, DEFAULT_TXTX_ID_SERVICE_URL);
-    let txtx_cloud_url = get_env_var(TXTX_CONSOLE_URL_KEY, DEFAULT_TXTX_CONSOLE_URL);
-    let registry_gql_url = get_env_var(REGISTRY_GQL_URL_KEY, DEFAULT_REGISTRY_GQL_URL);
-
     match cmd {
         CloudCommand::Login(cmd) => {
             txtx_cloud::login::handle_login_command(
                 cmd,
-<<<<<<< HEAD
-                &auth_service_url,
-                &auth_callback_port,
-                &id_service_url,
-=======
                 &env.auth_service_url,
                 &env.auth_callback_port,
                 &env.id_service_url,
->>>>>>> f9a7bd52
             )
             .await
         }
@@ -382,15 +367,9 @@
             txtx_cloud::publish::handle_publish_command(
                 cmd,
                 runbook,
-<<<<<<< HEAD
-                &id_service_url,
-                &txtx_cloud_url,
-                &registry_gql_url,
-=======
                 &env.id_service_url,
                 &env.txtx_console_url,
                 &env.registry_gql_url,
->>>>>>> f9a7bd52
             )
             .await
         }
