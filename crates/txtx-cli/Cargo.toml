--- conflicted
+++ resolved
@@ -12,20 +12,11 @@
 path = "src/main.rs"
 
 [dependencies]
-<<<<<<< HEAD
-txtx-core = { path = "../txtx-core" }
-txtx-addon-network-stacks = { path = "../../addons/stacks" }
-txtx-addon-network-evm = { path = "../../addons/evm" }
-txtx-addon-sp1 = { path = "../../addons/sp1" }
-txtx-addon-telegram ={ path = "../../addons/telegram" }
-txtx-gql = { path = "../txtx-gql" }
-=======
 txtx-core = { workspace = true }
 txtx-addon-network-stacks = { workspace = true }
 txtx-addon-network-evm = { workspace = true }
 txtx-addon-telegram ={ workspace = true }
 txtx-gql = { workspace = true }
->>>>>>> 4d697c7c
 hiro-system-kit = "0.3.1"
 clap = { version = "4.4.6", features = ["derive"], optional = true }
 clap_generate = { version = "3.0.3", optional = true }
